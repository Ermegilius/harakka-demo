{
  "name": "full-stack-booking-app",
  "version": "1.1.0",
  "description": "Full-Stack Storage & Booking Application",
  "main": "index.js",
  "authors": [
    {
      "name": "Athina Kantis",
      "email": "athina.kantis@gmail.com",
      "url": "https://github.com/athinakantis"
    },
    {
      "name": "Vladimir Beliakov",
      "email": "ermegilius@gmail.com",
      "url": "https://github.com/ermegilius"
    },
    {
      "name": "Stefanie Jana",
      "email": "garschtubald@gmail.com",
      "url": "https://github.com/stabjana"
    },
    {
      "name": "Maria Aluko",
      "email": "maria.alukoo@gmail.com",
      "url": "https://github.com/maria-aluko"
    },
    {
      "name": "Jonathan Gian",
      "email": "jongian90@gmail.com",
      "url": "https://github.com/JonathanGian"
    }
  ],
  "scripts": {
    "install-all": "npm install && npm install --prefix frontend && npm install --prefix backend",
    "start": "echo 'Run frontend and backend separately!'",
    "frontend": "npm --prefix frontend run dev",
    "backend": "npm --prefix backend run start:watch",
    "dev": "concurrently \"npm run frontend\" \"npm run backend\"",
    "deploy": "echo 'Add deployment scripts here'",

    "generate:types:local": "npx supabase gen types typescript --local > common/supabase.types.ts",
    "generate:types": "npx supabase gen types typescript --project-id rcbddkhvysexkvgqpcud > common/supabase.types.ts",
    
    "s:link": "env-cmd -f supabase-local.env npx supabase link",
    "s:link:prod": "npx @dotenvx/dotenvx run -f supabase/.env.production -- npx supabase link --project-ref rcbddkhvysexkvgqpcud",
    "s:link:dev": "npx @dotenvx/dotenvx run -f supabase/.env.preview -- npx supabase link --project-ref kpqrzaisoyxqillzpbms",
    
    "s:start": "env-cmd -f supabase-local.env npx supabase start",
    "s:stop": "env-cmd -f supabase-local.env npx supabase stop",
    "s:restart": "env-cmd -f supabase-local.env npx supabase stop && env-cmd -f supabase-local.env npx supabase start",
    "s:seed": "env-cmd -f .env.local npx supabase db dump --data-only -f supabase/seed.sql",

    "s:dump": "npx supabase db dump -f supabase/schema.sql",
    "s:reset": "env-cmd -f supabase-local.env npx supabase db reset",
<<<<<<< HEAD
=======
    "s:pull": "npx supabase db pull --schema public",
    
    "s:config:push:prod": "npx @dotenvx/dotenvx run -f supabase/.env.production -- npx supabase config push",
    "s:db:push:prod": "npx @dotenvx/dotenvx run -f supabase/.env.production -- npx supabase db push",
    "s:db:push:preview": "npx @dotenvx/dotenvx run -f supabase/.env.preview -- npx supabase db push",
    "s:config:push:preview": "npx @dotenvx/dotenvx run -f supabase/.env.preview -- npx supabase config push",
    
    "s:secrets:upload": "npx supabase secrets set --env-file supabase/.env.keys",
>>>>>>> 0663517b
    "s:status": "npx supabase status",
    "s:studio": "npx supabase studio",
    
    "s:migration:new": "npx supabase migration new",
    "s:migration:up": "npx supabase migration up",
    
    "s:functions:serve": "npx supabase functions serve",
    "s:functions:deploy": "npx supabase functions deploy",
    
    "dev:local": "env-cmd -f supabase-local.env concurrently \"npm run s:start\" \"npm run frontend\" \"npm run backend\"",
    "dev:live": "env-cmd -f .env.local concurrently \"npm run frontend\" \"npm run backend\"",
    
    "frontend:local": "env-cmd -f supabase-local.env npm --prefix frontend run dev",
    "frontend:live": "env-cmd -f .env.local npm --prefix frontend run dev",
    
    "backend:local": "env-cmd -f supabase-local.env npm --prefix backend run start:watch",
    "backend:live": "env-cmd -f .env.local npm --prefix backend run start:watch",
    
    "check-translation": "cd frontend && npx tsx src/scripts/check-translations.ts",
    "check-translation:strict": "cd frontend && npx tsx src/scripts/check-translations.ts strict",
    "check-translation:relaxed": "cd frontend && npx tsx src/scripts/check-translations.ts",
    "check-translation:unused": "cd frontend && npx tsx src/scripts/clean-unused-translations.ts",
    "check-translation:clean": "cd frontend && npx tsx src/scripts/clean-unused-translations.ts --confirm",
    "check-translation:create": "cd frontend && npx tsx src/scripts/create-missing-translation-modules",
    
    "sql:check": "npx postgrestools check supabase/migrations/ scripts/",
    "sql:check:migrations": "npx postgrestools check supabase/migrations/",
    "sql:check:scripts": "npx postgrestools check supabase/scripts",
    "sql:check:verbose": "npx postgrestools check supabase/migrations/ scripts/ --verbose",
    "sql:check:all": "npx postgrestools check **/*.sql"
  },
  "devDependencies": {
    "@postgrestools/postgrestools": "^0.11.0",
    "@supabase/supabase-js": "^2.53.0",
    "concurrently": "^9.1.2",
    "env-cmd": "^10.1.0",
    "type-fest": "^4.41.0"
  },
  "dependencies": {
    "@dotenvx/dotenvx": "^1.49.0",
    "supabase": "^2.34.3"
  }
}<|MERGE_RESOLUTION|>--- conflicted
+++ resolved
@@ -52,8 +52,6 @@
 
     "s:dump": "npx supabase db dump -f supabase/schema.sql",
     "s:reset": "env-cmd -f supabase-local.env npx supabase db reset",
-<<<<<<< HEAD
-=======
     "s:pull": "npx supabase db pull --schema public",
     
     "s:config:push:prod": "npx @dotenvx/dotenvx run -f supabase/.env.production -- npx supabase config push",
@@ -62,7 +60,6 @@
     "s:config:push:preview": "npx @dotenvx/dotenvx run -f supabase/.env.preview -- npx supabase config push",
     
     "s:secrets:upload": "npx supabase secrets set --env-file supabase/.env.keys",
->>>>>>> 0663517b
     "s:status": "npx supabase status",
     "s:studio": "npx supabase studio",
     
