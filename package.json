{
  "name": "full-stack-booking-app",
  "version": "1.1.0",
  "description": "Full-Stack Storage & Booking Application",
  "main": "index.js",
  "scripts": {
    "start": "echo 'Run frontend and backend separately!'",
    "frontend": "npm --prefix frontend run dev",
    "backend": "npm --prefix backend run start:dev",
    "dev": "concurrently \"npm run frontend\" \"npm run backend\"",
    "install-all": "npm install && npm install --prefix frontend && npm install --prefix backend",
    "deploy": "echo 'Add deployment scripts here'",
<<<<<<< HEAD
    "generate:types": "npx supabase gen types typescript --project-id rcbddkhvysexkvgqpcud > common/supabase.types.ts",
    "generate:types:local": "npx supabase gen types typescript --local > common/supabase.types.ts"
=======
    "generate:types:local": "npx supabase gen types typescript --local > common/supabase.types.ts",
    "generate:types": "npx supabase gen types typescript --project-id rcbddkhvysexkvgqpcud > common/supabase.types.ts",
    "s:start": "npx supabase start",
    "s:stop": "npx supabase stop",
    "s:restart": "npx supabase stop && npx supabase start",
    "s:reset": "npx supabase db reset",
    "s:pull": "npx supabase db pull",
    "s:push": "npx supabase db push",
    "s:status": "npx supabase status",
    "s:studio": "npx supabase studio",
    "s:migration:new": "npx supabase migration new",
    "s:migration:up": "npx supabase migration up",
    "s:functions:serve": "npx supabase functions serve",
    "s:functions:deploy": "npx supabase functions deploy",
    "s:seed": "npx supabase db dump --data-only --file supabase/seed.sql",
    "dev:local": "concurrently \"npm run s:start\" \"npm run frontend\" \"npm run backend\""
>>>>>>> ac1a4e58
  },
  "devDependencies": {
    "@supabase/supabase-js": "^2.53.0",
    "concurrently": "^9.1.2",
    "type-fest": "^4.41.0"
  },
  "dependencies": {
<<<<<<< HEAD
    "react-dropzone": "^14.3.8",
    "supabase": "^2.31.8"
=======
    "supabase": "^2.33.7"
>>>>>>> ac1a4e58
  }
}<|MERGE_RESOLUTION|>--- conflicted
+++ resolved
@@ -10,10 +10,6 @@
     "dev": "concurrently \"npm run frontend\" \"npm run backend\"",
     "install-all": "npm install && npm install --prefix frontend && npm install --prefix backend",
     "deploy": "echo 'Add deployment scripts here'",
-<<<<<<< HEAD
-    "generate:types": "npx supabase gen types typescript --project-id rcbddkhvysexkvgqpcud > common/supabase.types.ts",
-    "generate:types:local": "npx supabase gen types typescript --local > common/supabase.types.ts"
-=======
     "generate:types:local": "npx supabase gen types typescript --local > common/supabase.types.ts",
     "generate:types": "npx supabase gen types typescript --project-id rcbddkhvysexkvgqpcud > common/supabase.types.ts",
     "s:start": "npx supabase start",
@@ -30,7 +26,6 @@
     "s:functions:deploy": "npx supabase functions deploy",
     "s:seed": "npx supabase db dump --data-only --file supabase/seed.sql",
     "dev:local": "concurrently \"npm run s:start\" \"npm run frontend\" \"npm run backend\""
->>>>>>> ac1a4e58
   },
   "devDependencies": {
     "@supabase/supabase-js": "^2.53.0",
@@ -38,11 +33,7 @@
     "type-fest": "^4.41.0"
   },
   "dependencies": {
-<<<<<<< HEAD
     "react-dropzone": "^14.3.8",
-    "supabase": "^2.31.8"
-=======
     "supabase": "^2.33.7"
->>>>>>> ac1a4e58
   }
 }