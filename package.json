--- conflicted
+++ resolved
@@ -65,9 +65,6 @@
     "s:migration:up": "npx supabase migration up",
     "s:functions:serve": "npx supabase functions serve",
     "s:functions:deploy": "npx supabase functions deploy",
-<<<<<<< HEAD
-    "s:seed": "env-cmd -f supabase-local.env npx supabase db dump --data-only -f supabase/seed.sql",
-=======
     "s:seed": "env-cmd -f .env.local npx supabase db dump --data-only -f supabase/seed.sql",
     
     "branch:pull": "env-cmd -f .env.branch npx supabase db pull --db-url $DB_URL --schema public",
@@ -81,7 +78,6 @@
     "frontend:branch": "env-cmd -f .env.branch npm --prefix frontend run dev",
     "backend:branch": "env-cmd -f .env.branch npm --prefix backend run start:watch",
     
->>>>>>> 1c48b3c7
     "dev:local": "env-cmd -f supabase-local.env concurrently \"npm run s:start\" \"npm run frontend\" \"npm run backend\"",
     "dev:live": "env-cmd -f .env.local concurrently \"npm run frontend\" \"npm run backend\"",
     
