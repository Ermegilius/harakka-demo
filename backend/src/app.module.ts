--- conflicted
+++ resolved
@@ -10,13 +10,10 @@
 import * as path from 'path';
 import * as dotenv from 'dotenv';
 import * as dotenvExpand from 'dotenv-expand';
-<<<<<<< HEAD
+import { BookingController } from './controllers/booking.controller';
+import { BookingService } from './services/booking.service';
 import { TagController } from './controllers/tag.controller';
 import { TagService } from './services/tag.service';
-=======
-import { BookingController } from './controllers/booking.controller';
-import { BookingService } from './services/booking.service';
->>>>>>> d110876a
 
 // Load and expand environment variables before NestJS modules initialize
 const envFile = path.resolve(process.cwd(), '../.env.local');
@@ -30,12 +27,7 @@
       ignoreEnvFile: true,
     }),
   ],
-<<<<<<< HEAD
-  controllers: [AppController, StorageItemsController, UserController, TagController],
-  providers: [AppService, SupabaseService, StorageItemsService, UserService, TagService],
-=======
-  controllers: [AppController, StorageItemsController, UserController, BookingController],
-  providers: [AppService, SupabaseService, StorageItemsService, UserService, BookingService],
->>>>>>> d110876a
+  controllers: [AppController, StorageItemsController, UserController, BookingController, TagController],
+  providers: [AppService, SupabaseService, StorageItemsService, UserService, BookingService, TagService],
 })
 export class AppModule {}