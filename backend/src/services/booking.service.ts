import {
  Injectable,
  BadRequestException,
  ForbiddenException,
} from "@nestjs/common";
import { SupabaseService } from "./supabase.service";
import { CreateBookingDto } from "../dto/create-booking.dto";
<<<<<<< HEAD
import { MailService } from "./mail.service";
=======
import { calculateAvailableQuantity } from "src/utils/booking.utils";
>>>>>>> ea9e1621

@Injectable()
export class BookingService {
  constructor(
    private readonly supabaseService: SupabaseService,
    private readonly mailService: MailService,
  ) {}

  // TODO!:
  // use getClientByRole again!
  // refactor code so that the supabase client is not created in every function
  // every function should update the order_items status to "pending", "confirmed" or "cancelled"

  /*
ORDER ITEM STATUS:
status::text = ANY (ARRAY['pending'::character varying, 'confirmed'::character varying, 'cancelled'::character varying, 'picked_up'::character varying, 'returned'::character varying]::text[])
  */

  // 1. get all orders
  async getAllOrders(userId: string) {
    //const supabase = await this.supabaseService.getClientByRole(userId);
    const supabase = this.supabaseService.getServiceClient(); //TODO:remove later

    const { data: orders, error } = await supabase.from("orders").select(`
      *,
      order_items (
        *,
        storage_items (
          translations,
          storage_locations (
            name
          )
        )
      )
    `);

    if (error) {
      console.error("Supabase error in getAllOrders():", error);
      throw new BadRequestException("Could not load orders");
    }
    if (!orders || orders.length === 0) {
      throw new BadRequestException("No orders found");
    }

    // get corresponding user profile for each booking (via user_id)
    const ordersWithUserProfiles = await Promise.all(
      orders.map(async (order) => {
        let user: { name: string; email: string } | null = null;

        if (order.user_id) {
          const { data: userData } = await supabase
            .from("user_profiles")
            .select("full_name, email")
            .eq("id", order.user_id)
            .maybeSingle();

          if (userData) {
            user = {
              name: userData.full_name,
              email: userData.email,
            };
          }
        }

        const itemWithNamesAndLocation =
          order.order_items?.map((item) => ({
            ...item,
            item_name:
              item.storage_items?.translations?.en?.item_name ?? "Unknown",
            location_name:
              item.storage_items?.storage_locations?.name ?? "Unknown",
          })) ?? [];

        return {
          ...order,
          user_profile: user,
          order_items: itemWithNamesAndLocation,
        };
      }),
    );

    return ordersWithUserProfiles;
  }

  // 2. get all bookings of a user
  async getUserBookings(userId: string) {
    //const supabase = await this.supabaseService.getClientByRole(userId);
    const supabase = this.supabaseService.getServiceClient(); //TODO:remove later

    if (!userId || userId === "undefined") {
      throw new BadRequestException("Valid user ID is required");
    }

    const { data: orders, error } = await supabase
      .from("orders")
      .select(
        `
        *,
        order_items (
          *,
          storage_items (
            translations,
            location_id
          )
        )
      `,
      )
      .eq("user_id", userId)
      .order("created_at", { ascending: false });

    if (error) {
      console.error(
        `Supabase error in getUserBookings(): ${JSON.stringify(error)}`,
      );
      throw new Error(`Failed to fetch user bookings: ${error.message}`);
    }

    if (!orders || orders.length === 0) {
      return [];
    }

    // Get unique location_ids from all order_items
    const locationIds = Array.from(
      new Set(
        orders
          .flatMap((order) => order.order_items ?? [])
          .map((item) => item.storage_items?.location_id)
          .filter((id): id is string => !!id),
      ),
    );

    // Load all relevant storage locations
    const { data: locationsData, error: locationError } = await supabase
      .from("storage_locations")
      .select("id, name")
      .in("id", locationIds);

    if (locationError) {
      console.error(
        `Supabase error loading locations: ${JSON.stringify(locationError)}`,
      );
      throw new Error(`Failed to fetch locations: ${locationError.message}`);
    }

    const locationMap = new Map(
      (locationsData ?? []).map((loc) => [loc.id, loc.name]),
    );

    // Add location_name and item_name to each item
    const ordersWithNames = orders.map((order) => ({
      ...order,
      order_items: order.order_items?.map((item) => ({
        ...item,
        item_name: item.storage_items?.translations?.en?.item_name ?? "Unknown",
        location_name:
          locationMap.get(item.storage_items?.location_id) ??
          "Unknown Location",
      })),
    }));

    return ordersWithNames;
  }

  // 3. create a Booking
  async createBooking(dto: CreateBookingDto) {
    //const supabase = await this.supabaseService.getClientByRole(userId);
    const supabase = this.supabaseService.getServiceClient(); //TODO:remove later

    const userId = dto.user_id;

    if (!userId) {
      throw new BadRequestException("No userId found: user_id is required");
    }
    // variables for date check
    const today = new Date();
    today.setHours(0, 0, 0, 0); // normalize to midnight

    let warningMessage: string | null = null;

    for (const item of dto.items) {
      const { item_id, quantity, start_date, end_date } = item;

      const start = new Date(start_date);
      start.setHours(0, 0, 0, 0);

      const differenceInDays = Math.ceil(
        (start.getTime() - today.getTime()) / (1000 * 60 * 60 * 24),
      );

      if (differenceInDays <= 0) {
        throw new BadRequestException(
          "Bookings must start at least one day in the future",
        );
      }

      if (differenceInDays <= 2) {
        warningMessage =
          "This is a short-notice booking. Please be aware that it might not be fulfilled in time.";
      }

      // 3.1. Check availability for requested date range
      const available = await calculateAvailableQuantity(
        supabase,
        item_id,
        start_date,
        end_date,
      );

      if (quantity > available) {
        throw new BadRequestException(
          `Not enough virtual stock available for item ${item_id}`,
        );
      }

      // 3.2. Check physical stock (currently in storage)
      const { data: storageItem, error: itemError } = await supabase
        .from("storage_items")
        .select("items_number_currently_in_storage")
        .eq("id", item_id)
        .single();

      if (itemError || !storageItem) {
        throw new BadRequestException("Storage item data not found");
      }

      if (quantity > storageItem.items_number_currently_in_storage) {
        throw new BadRequestException(
          `Not enough physical stock in storage for item ${item_id}`,
        );
      }
    }

    // 3.3. generate the order number
    const orderNumber = `ORD-${Math.floor(Math.random() * 10000)
      .toString()
      .padStart(4, "0")}`;

    // 3.4. Create the order
    const { data: order, error: orderError } = await supabase
      .from("orders")
      .insert({
        user_id: userId,
        status: "pending",
        order_number: orderNumber,
      })
      .select()
      .single();

    if (orderError || !order) {
      throw new BadRequestException("Could not create order");
    }

    // 3.5. Create order items
    for (const item of dto.items) {
      const start = new Date(item.start_date);
      const end = new Date(item.end_date);
      const totalDays = Math.ceil(
        (end.getTime() - start.getTime()) / (1000 * 60 * 60 * 24),
      );

      // get location_id
      const { data: storageItem, error: locationError } = await supabase
        .from("storage_items")
        .select("location_id")
        .eq("id", item.item_id)
        .single();

      if (locationError || !storageItem) {
        throw new BadRequestException(
          `Location ID not found for item ${item.item_id}`,
        );
      }

      // insert order item
      const { error: insertError } = await supabase.from("order_items").insert({
        order_id: order.id,
        item_id: item.item_id,
        location_id: storageItem.location_id,
        quantity: item.quantity,
        start_date: item.start_date,
        end_date: item.end_date,
        total_days: totalDays,
        status: "pending",
      });

      if (insertError) {
        throw new BadRequestException("Could not create order items");
      }
    }

    return warningMessage ? { order, warning: warningMessage } : order;
  }

  // 4. confirm a Booking
  async confirmBooking(orderId: string, userId: string) {
    //const supabase = await this.supabaseService.getClientByRole(userId);
    const supabase = this.supabaseService.getServiceClient(); //TODO:remove later

    // 4.1 check if already confirmed
    const { data: order } = await supabase
      .from("orders")
      .select("status, user_id")
      .eq("id", orderId)
      .single();

    if (!order) throw new BadRequestException("Order not found");

    // prevent re-confirmation
    if (order.status === "confirmed") {
      throw new BadRequestException("Booking is already confirmed");
    }

    // 4.2 Get all the order items
    const { data: items, error: itemsError } = await supabase
      .from("order_items")
      .select("item_id, quantity")
      .eq("order_id", orderId);

    if (itemsError) {
      throw new BadRequestException("Could not load order items");
    }

    // 4.3 check availability of the items
    for (const item of items) {
      // get availability of item
      const { data: storageItem, error: storageItemError } = await supabase
        .from("storage_items")
        .select("items_number_currently_in_storage")
        .eq("id", item.item_id)
        .single();

      if (storageItemError || !storageItem) {
        throw new BadRequestException("Could not fetch storage item details");
      }

      // check if stock is enough
      if (storageItem.items_number_currently_in_storage < item.quantity) {
        throw new BadRequestException(
          `Not enough available quantity for item ${item.item_id}`,
        );
      }
    }

    // 4.4 Change the order status to 'confirmed'
    const { error: updateError } = await supabase
      .from("orders")
      .update({ status: "confirmed" })
      .eq("id", orderId);

    if (updateError) {
      throw new BadRequestException("Could not confirm booking");
    }

    // Change the order items' status to 'confirmed'
    const { error: itemsUpdateError } = await supabase
      .from("order_items")
      .update({ status: "confirmed" })
      .eq("order_id", orderId);

    if (itemsUpdateError) {
      throw new BadRequestException("Could not confirm order items");
    }

    return { message: "Booking confirmed" };
  }

  // 5. update a Booking (Admin/SuperVera OR Owner)
  async updateBooking(orderId: string, userId: string, updatedItems: any[]) {
    //const supabase = await this.supabaseService.getClientByRole(userId);
    const supabase = this.supabaseService.getServiceClient(); //TODO:remove later

    // 5.1 check the order
    const { data: order } = await supabase
      .from("orders")
      .select("status, user_id")
      .eq("id", orderId)
      .single();

    if (!order) throw new BadRequestException("Order not found");

    // 5.2. check the user role
    const { data: user } = await supabase
      .from("user_profiles")
      .select("role")
      .eq("id", userId)
      .single();

    if (!user) {
      throw new BadRequestException("User not found");
    }

    const isAdmin = user?.role === "admin" || user?.role === "superVera";
    if (
      !(
        user.role === "admin" ||
        userId === order.user_id ||
        user.role === "service_role"
      )
    ) {
      throw new ForbiddenException("Not allowed to update this booking");
    }

    const isOwner = order.user_id === userId;

    if (!isAdmin && !isOwner) {
      throw new ForbiddenException("Not allowed to update this booking");
    }

    // 5.4 Status check (users are restricted)
    if (!isAdmin && order.status !== "pending") {
      throw new ForbiddenException(
        "Your order has been confirmed. You can't update it.",
      );
    }

    // 5.3. Delete existing items from order_items to avoid douplicates
    await supabase.from("order_items").delete().eq("order_id", orderId);

    // 5.4. insert updated items with availability check
    for (const item of updatedItems) {
      const { item_id, quantity, start_date, end_date } = item;

      const totalDays = Math.ceil(
        (new Date(end_date).getTime() - new Date(start_date).getTime()) /
          (1000 * 60 * 60 * 24),
      );

      // 5.5. Check virtual availability for the time range
      const available = await calculateAvailableQuantity(
        supabase,
        item_id,
        start_date,
        end_date,
      );

      if (quantity > available) {
        throw new BadRequestException(
          `Not enough virtual stock available for item ${item_id}`,
        );
      }

      // 5.6. Fetch location_id
      const { data: storageItem, error: storageError } = await supabase
        .from("storage_items")
        .select("location_id")
        .eq("id", item_id)
        .single();

      if (storageError || !storageItem) {
        throw new BadRequestException(
          `Could not find storage item for item ${item_id}`,
        );
      }

      // 5.7. insert new order item
      const { error: itemInsertError } = await supabase
        .from("order_items")
        .insert({
          order_id: orderId,
          item_id: item.item_id,
          location_id: storageItem.location_id,
          quantity: item.quantity,
          start_date: item.start_date,
          end_date: item.end_date,
          total_days: totalDays,
          status: "pending",
        });
      if (itemInsertError) {
        console.error("Order item insert error:", itemInsertError);
        throw new BadRequestException("Could not create updated order items");
      }
    }
    return { message: "Booking updated" };
  }

  // 6. reject a Booking (Admin/SuperVera only)
  async rejectBooking(orderId: string, userId: string) {
    //const supabase = await this.supabaseService.getClientByRole(userId);
    const supabase = this.supabaseService.getServiceClient(); //TODO:remove later

    // check if already rejected
    const { data: order } = await supabase
      .from("orders")
      .select("status, user_id")
      .eq("id", orderId)
      .single();

    if (!order) throw new BadRequestException("Order not found");

    // prevent re-rejection
    if (order.status === "rejected") {
      throw new BadRequestException("Booking is already rejected");
    }

    // 6.1 user role check
    const { data: user, error: userError } = await supabase
      .from("user_profiles")
      .select("role")
      .eq("id", userId)
      .single();

    if (!user) {
      throw new ForbiddenException("User not found");
    }

    const role = user.role?.trim();

    if (role !== "admin" && role !== "superVera") {
      throw new ForbiddenException("Only admins can reject bookings");
    }

    // 6.2 set order_item status to cancelled
    const { error: itemUpdateError } = await supabase
      .from("order_items")
      .update({ status: "cancelled" }) // Trigger watches for change
      .eq("order_id", orderId);

    if (itemUpdateError) {
      console.error("Order items update error:", itemUpdateError);
      throw new BadRequestException(
        "Could not update order items for cancellation",
      );
    }

    // 6.3 set order status to rejected
    const { error: updateError } = await supabase
      .from("orders")
      .update({ status: "rejected" })
      .eq("id", orderId);

    if (updateError) {
      console.error("Failed to reject booking:", updateError);
      throw new BadRequestException("Could not reject the booking");
    }

    return { message: "Booking rejected" };
  }

  // 7. cancel a Booking (User if not confirmed, Admins/SuperVera always)
  async cancelBooking(orderId: string, userId: string) {
    //const supabase = await this.supabaseService.getClientByRole(userId);
    const supabase = this.supabaseService.getServiceClient(); //TODO:remove later

    // 7.1 check user role
    const { data: order } = await supabase
      .from("orders")
      .select("status, user_id")
      .eq("id", orderId)
      .single<{
        user_id: string;
        status: string;
      }>();

    if (!order) throw new BadRequestException("Order not found");

    // prevent re-cancellation
    const finalStates = new Set(["cancelled by user", "cancelled by admin"]);

    if (finalStates.has(order.status)) {
      throw new BadRequestException(`Booking has already been ${order.status}`);
    }

    const { data: userProfile, error: userProfileError } = await supabase
      .from("user_profiles")
      .select("role")
      .eq("id", userId)
      .single();

    if (userProfileError || !userProfile) {
      throw new BadRequestException("User profile not found");
    }

    const isAdmin =
      userProfile.role === "admin" || userProfile.role === "superVera";
    const isOwner = order.user_id === userId;

    // 7.2 permissions check
    if (!isAdmin) {
      if (!isOwner) {
        throw new ForbiddenException("You can only cancel your own bookings");
      }
      if (!isAdmin && order.status === "confirmed") {
        throw new ForbiddenException(
          "You can't cancel a booking that has already been confirmed",
        );
      }
    }

    // 7.5 Cancel all related order_items
    const { error: itemUpdateError } = await supabase
      .from("order_items")
      .update({ status: "cancelled" })
      .eq("order_id", orderId);

    if (itemUpdateError) {
      console.error("Order items update error:", itemUpdateError);
      throw new BadRequestException(
        "Could not update order items for cancellation",
      );
    }

    // 7.4 update order_items
    const { error } = await supabase
      .from("orders")
      .update({ status: isAdmin ? "cancelled by admin" : "cancelled by user" })
      .eq("id", orderId);

    if (error) {
      throw new BadRequestException("Could not cancel the booking");
    }

    // ✅ Mail versenden
    await this.mailService.sendEmail(
      "garschtubald@gmail.com", // TODO: get from db dynymically
      "Order was cancelled sucessfully",
      `<p>The order was cancelled by ${isAdmin ? "an admin" : "yourself"}.</p>`,
    );
    console.log("E-Mail erfolgreich gesendet an garschtubald@gmail.com");

    return {
      message: `Booking cancelled by ${isAdmin ? "admin" : "user"}`,
    };
  }

  // 8. delete a Booking and mark it as deleted
  async deleteBooking(orderId: string, userId: string) {
    //const supabase = await this.supabaseService.getClientByRole(userId);
    const supabase = this.supabaseService.getServiceClient(); //TODO:remove later

    // 8.1 check order in database
    const { data: order } = await supabase
      .from("orders")
      .select("status, user_id")
      .eq("id", orderId)
      .single();

    if (!order) throw new BadRequestException("Order not found");

    // prevent re-deletion
    if (order.status === "deleted") {
      throw new BadRequestException("Booking is already deleted");
    }

    // 8.2 check user role
    const { data: userProfile, error: userProfileError } = await supabase
      .from("user_profiles")
      .select("role")
      .eq("id", userId)
      .single();

    if (userProfileError || !userProfile) {
      throw new BadRequestException("User profile not found");
    }

    const isAdmin =
      userProfile.role === "admin" || userProfile.role === "superVera";

    if (!isAdmin) {
      throw new ForbiddenException(
        "You are not allowed to delete this booking",
      );
    }

    // 8.3 ancel all related order_items to restore virtual stock
    const { error: itemUpdateError } = await supabase
      .from("order_items")
      .update({ status: "cancelled" })
      .eq("order_id", orderId);

    if (itemUpdateError) {
      console.error("Order items update error:", itemUpdateError);
      throw new BadRequestException("Could not cancel related order items");
    }

    // 8.4 Soft-delete the order (update only)
    const deletedAt = new Date().toISOString();
    const { error: deleteError } = await supabase
      .from("orders")
      .update({
        status: "deleted",
      })
      .eq("id", orderId);

    if (deleteError) {
      throw new BadRequestException("Could not mark booking as deleted");
    }

    return {
      message: "Booking deleted (soft delete)",
    };
  }

  // 9. return items (when items are brought back)
  async returnItems(orderId: string, userId: string) {
    //const supabase = await this.supabaseService.getClientByRole(userId);
    const supabase = this.supabaseService.getServiceClient(); //TODO:remove later

    const { data: items } = await supabase
      .from("order_items")
      .select("item_id, quantity, status")
      .eq("order_id", orderId);

    if (!items || items.length === 0) {
      throw new BadRequestException("No items found for return");
    }

    for (const item of items) {
      if (item.status === "returned") {
        throw new BadRequestException("Items are already returned");
      }
    }

    for (const item of items) {
      await supabase.rpc("increment_item_quantity", {
        item_id: item.item_id,
        quantity: item.quantity,
      });
    }

    return { message: "Items returned successfully" };
  }

  // 10. check availability of item by date range
  async checkAvailability(
    itemId: string,
    startDate: string,
    endDate: string,
    userId: string,
  ) {
    //const supabase = await this.supabaseService.getClientByRole(userId);
    const supabase = this.supabaseService.getServiceClient(); //TODO:remove later

    // Sum all overlapping bookings
    const { data: overlappingOrders, error: overlapError } = await supabase
      .from("order_items")
      .select("quantity")
      .eq("item_id", itemId)
      .or(`and(start_date.lte.${endDate},end_date.gte.${startDate})`);

    if (overlapError) {
      throw new BadRequestException("Error checking overlapping bookings");
    }

    const alreadyBookedQuantity =
      overlappingOrders?.reduce((sum, item) => sum + (item.quantity ?? 0), 0) ??
      0;

    // Get total quantity of item from storage
    const { data: itemData, error: itemError } = await supabase
      .from("storage_items")
      .select("items_number_total")
      .eq("id", itemId)
      .single();

    if (itemError || !itemData) {
      throw new BadRequestException("Item data not found");
    }

    const availableQuantity =
      itemData.items_number_total - alreadyBookedQuantity;

    return {
      item_id: itemId,
      availableQuantity,
      alreadyBookedQuantity,
      totalQuantity: itemData.items_number_total,
      startDate,
      endDate,
    };
  }

  // 11. confirm pickup of items
  async confirmPickup(orderItemId: string) {
    const supabase = this.supabaseService.getServiceClient();
    const today = new Date().toISOString().split("T")[0];

    // 11.1. Get the order item
    const { data: orderItem, error: itemError } = await supabase
      .from("order_items")
      .select("item_id, quantity, start_date, end_date, status")
      .eq("id", orderItemId)
      .single();

    if (itemError || !orderItem) {
      throw new BadRequestException("Order item not found");
    }

    if (orderItem.status !== "confirmed") {
      throw new BadRequestException("Order item is not confirmed");
    }

    if (orderItem.start_date > today) {
      throw new BadRequestException(
        "Cannot confirm pickup before the booking start date",
      );
    }

    if (orderItem.end_date < today) {
      throw new BadRequestException(
        "Booking period has already ended. Pickup not allowed.",
      );
    }

    // 11.2. Get associated storage item
    const { data: storageItem, error: storageError } = await supabase
      .from("storage_items")
      .select("items_number_currently_in_storage")
      .eq("id", orderItem.item_id)
      .eq("status", "confirmed")
      .single();

    if (storageError || !storageItem) {
      throw new BadRequestException("Storage item not found or not confirmed");
    }

    const newCount =
      (storageItem.items_number_currently_in_storage || 0) -
      (orderItem.quantity || 0);

    if (newCount < 0) {
      throw new BadRequestException("Not enough stock to confirm pickup");
    }

    // 11.3. Update storage stock
    const { error: updateStockError } = await supabase
      .from("storage_items")
      .update({ items_number_currently_in_storage: newCount })
      .eq("id", orderItem.item_id);

    if (updateStockError) {
      throw new BadRequestException("Failed to update storage stock");
    }

    // 11.4. Update order item status to "picked_up"
    const { error: updateStatusError } = await supabase
      .from("order_items")
      .update({ status: "picked_up" })
      .eq("id", orderItemId);

    if (updateStatusError) {
      throw new BadRequestException("Failed to update order item status");
    }

    return {
      message: `Pickup confirmed for item ${orderItem.item_id}`,
      newStorageCount: newCount,
    };
  }
}<|MERGE_RESOLUTION|>--- conflicted
+++ resolved
@@ -5,18 +5,12 @@
 } from "@nestjs/common";
 import { SupabaseService } from "./supabase.service";
 import { CreateBookingDto } from "../dto/create-booking.dto";
-<<<<<<< HEAD
 import { MailService } from "./mail.service";
-=======
 import { calculateAvailableQuantity } from "src/utils/booking.utils";
->>>>>>> ea9e1621
 
 @Injectable()
 export class BookingService {
-  constructor(
-    private readonly supabaseService: SupabaseService,
-    private readonly mailService: MailService,
-  ) {}
+  constructor(private readonly supabaseService: SupabaseService) {}
 
   // TODO!:
   // use getClientByRole again!
@@ -620,15 +614,6 @@
     if (error) {
       throw new BadRequestException("Could not cancel the booking");
     }
-
-    // ✅ Mail versenden
-    await this.mailService.sendEmail(
-      "garschtubald@gmail.com", // TODO: get from db dynymically
-      "Order was cancelled sucessfully",
-      `<p>The order was cancelled by ${isAdmin ? "an admin" : "yourself"}.</p>`,
-    );
-    console.log("E-Mail erfolgreich gesendet an garschtubald@gmail.com");
-
     return {
       message: `Booking cancelled by ${isAdmin ? "admin" : "user"}`,
     };
