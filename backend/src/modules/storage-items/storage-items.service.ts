<<<<<<< HEAD
import { BadRequestException, Injectable, Logger } from "@nestjs/common";
=======
import { BadRequestException, HttpException, Injectable } from "@nestjs/common";
>>>>>>> 71e28357
import {
  PostgrestMaybeSingleResponse,
  PostgrestResponse,
  PostgrestSingleResponse,
  SupabaseClient,
} from "@supabase/supabase-js";
import {
  AvailabilityOverviewRow,
  LocationRow,
  StorageItem,
  StorageItemWithJoin,
  ValidItemOrder,
} from "./interfaces/storage-item.interface";
import { SupabaseService } from "../supabase/supabase.service";
import { getPaginationMeta, getPaginationRange } from "src/utils/pagination";
import { calculateAvailableQuantity } from "src/utils/booking.utils";
import {
  applyItemFilters,
  mapItemImagesUpdate,
  payloadToStorageItem,
} from "@src/utils/storage-items.utils";
import { ApiResponse, ApiSingleResponse } from "@common/response.types"; // Import ApiSingleResponse for type safety
import { handleSupabaseError } from "@src/utils/handleError.utils";
import { TagService } from "../tag/tag.service";
import { AuthRequest } from "@src/middleware/interfaces/auth-request.interface";
import { ItemFormData } from "@common/items/form.types";
import { mapItemImages, mapTagLinks } from "@src/utils/storage-items.utils";
import { ItemImagesService } from "../item-images/item-images.service";
import { parse, ParseResult } from "papaparse";
import { Item, ItemSchema } from "./schema/item-schema";
import { UpdateItem, UpdateResponse } from "@common/items/storage-items.types";
import { ZodError } from "zod";
import { CSVItem, ProcessedCSV } from "@common/items/csv.types";
import type { Database } from "@common/supabase.types";
import { ItemImageInsert } from "../item-images/types/item-image.types";

@Injectable()
export class StorageItemsService {
  private readonly logger = new Logger(StorageItemsService.name);

  constructor(
    private readonly supabaseClient: SupabaseService,
    private readonly tagService: TagService,
    private readonly imageService: ItemImagesService,
  ) {}

  /**
   * Get all items within a range from storage_items.
   * @param page What page of items to return
   * @param limit How many rows to return
   * @param active Optional. Boolean. Whether to return active or inactive items. Omit this to get both inactive and active items.
   * @returns
   */
  async getAllItems(
    supabase: SupabaseClient,
    page: number,
    limit: number,
    active?: boolean,
  ): Promise<ApiResponse<StorageItem>> {
    const { from, to } = getPaginationRange(page, limit);
    const query = supabase
      .from("storage_items")
      .select(
        `
        *,
        storage_item_tags (
          tag_id,
          tags (
            id,
            translations
          )
        ),
        storage_locations (
          id,
          name, 
          description,
          address,
          latitude,
          longitude,
          is_active
        )
      `,
        { count: "exact" },
      )
      .range(from, to)
      .eq("is_deleted", false);

    if (active) query.eq("is_active", true);

    const result = await query;
    if (result.error) handleSupabaseError(result.error);

    // Structure the result to include both tags and location data
    const mappedData = result.data.map(
      (item: StorageItemWithJoin): StorageItem => ({
        ...item,
        tags:
          item.storage_item_tags.map(
            (tagLink) => tagLink.tags, // Flatten out the tags object to just be the tag itself
          ) ?? [], // Fallback to empty array if no tags are available
        location_details: item.storage_locations || null,
      }),
    );

    const pagination_meta = getPaginationMeta(result.count, page, limit);

    return {
      ...result,
      data: mappedData,
      metadata: pagination_meta,
    };
  }

  /**
   * Get ordered and/or filtered items
   * @param supabase The Supabase client instance used for querying.
   * @param page The page number to retrieve (1-based index).
   * @param limit The number of items per page.
   * @param ascending Whether to sort in ascending order (true) or descending order (false). Default is true.
   * @param order_by The column to order the results by. Default is "created_at".
   * @param searchquery Optional. A search string to filter items by name, type, or location.
   * @param tags Optional. A comma-separated list of tag IDs to filter items by.
   * @param isActive Optional. Filter items by their active status (true for active, false for inactive).
   * @param location_filter Optional. Filter items by location.
   * @param category Optional. Filter items by category.
   * @param availability_min Optional. The minimum availability threshold to filter items.
   * @param availability_max Optional. The maximum availability threshold to filter items.
   * @param from_date Optional. The start date for filtering items by availability.
   * @param to_date Optional. The end date for filtering items by availability.
   * @param org_filter Optional. Filter items by organization.
   * @returns An object containing the filtered and ordered storage items, along with pagination metadata.
   */
  async getOrderedStorageItems(
    supabase: SupabaseClient,
    page: number,
    limit: number,
    ascending: boolean,
    order_by?: ValidItemOrder,
    searchquery?: string,
    tags?: string,
    isActive?: boolean,
    location_filter?: string,
    category?: string,
    availability_min?: number,
    availability_max?: number,
    from_date?: string,
    to_date?: string,
    org_filter?: string,
  ) {
    // Build a base query without range for counting and apply all filters

    // Get nested categories of X category ID.
    // Support comma-separated list of category IDs; union all descendants
    const matchingCategories: string[] | null = category ? [] : null;
    if (category) {
      const ids = category
        .split(",")
        .map((s) => s.trim())
        .filter(Boolean);
      const acc = new Set<string>();
      for (const id of ids) {
        const { data: cats } = await supabase.rpc("get_category_descendants", {
          category_uuid: id,
        });
        if (Array.isArray(cats)) {
          (cats as { id: string }[]).forEach((c) => acc.add(c.id));
        }
      }
      matchingCategories!.push(...Array.from(acc));
    }
    const base = applyItemFilters(
      supabase
        .from("view_manage_storage_items")
        .select("*", { count: "exact", head: true })
        .eq("is_deleted", false),
      {
        searchquery,
        isActive,
        tags,
        location_filter,
        categories: matchingCategories,
        from_date,
        to_date,
        availability_min,
        availability_max,
        org_filter,
      },
    );
    const countResult = await base;
    if (countResult.error) {
      handleSupabaseError(countResult.error);
    }
    const total = countResult.count ?? 0;
    const meta = getPaginationMeta(total, page, limit);

    // If requested page is out of range, return empty response instead of querying with invalid range
    if (meta.total === 0 || page > meta.totalPages) {
      return {
        data: [],
        error: null,
        status: 200,
        statusText: "OK",
        count: total,
        metadata: meta,
      };
    }

    // Now fetch the actual page data with range
    const { from, to } = getPaginationRange(page, limit);
    let query = supabase
      .from("view_manage_storage_items")
      .select("*", { count: "exact" })
      .eq("is_deleted", false)
      .range(from, to);

    query = applyItemFilters(query, {
      searchquery,
      isActive,
      tags,
      location_filter,
      categories: matchingCategories,
      from_date,
      to_date,
      availability_min,
      availability_max,
      org_filter,
    });

    if (order_by) query.order(order_by ?? "created_at", { ascending });
    const result = await query;

    if (result.error) {
      handleSupabaseError(result.error);
    }

    const pagination_meta = getPaginationMeta(result.count, page, limit);
    return {
      ...result,
      metadata: pagination_meta,
    };
  }

  /**
   * Get availability overview for all or selected items in an organization for a time window.
   * Defaults to current moment if no dates are provided.
   */
  async getAvailabilityOverview(
    req: AuthRequest,
    orgId: string,
    opts?: {
      startDate?: string;
      endDate?: string;
      locationIds?: string[];
      itemIds?: string[];
      categoryIds?: string[];
      page?: number;
      limit?: number;
    },
  ): Promise<
    ApiResponse<{
      item_id: string;
      totalQuantity: number;
      alreadyBookedQuantity: number;
      availableQuantity: number;
    }>
  > {
    const supabase = req.supabase;
    if (!orgId)
      throw new BadRequestException("Organization context is required");

    type AvailabilityOverviewArgs =
      Database["public"]["Functions"]["availability_overview"]["Args"];
    const args: AvailabilityOverviewArgs = { org_uuid: orgId };
    if (opts?.startDate) args.start_ts = opts.startDate;
    if (opts?.endDate) args.end_ts = opts.endDate;
    if (opts?.locationIds && opts.locationIds.length > 0)
      args.location_ids = opts.locationIds;
    if (opts?.itemIds && opts.itemIds.length > 0) args.item_ids = opts.itemIds;
    if (opts?.categoryIds && opts.categoryIds.length > 0)
      args.category_ids = opts.categoryIds;

    const result = await supabase.rpc("availability_overview", args);

    if (result.error) handleSupabaseError(result.error);

    // Map snake_case from RPC to camelCase for API consistency

    const mapped = (result.data || []).map((row: AvailabilityOverviewRow) => ({
      item_id: row.item_id,
      totalQuantity: row.total_quantity ?? 0,
      alreadyBookedQuantity: row.already_booked_quantity ?? 0,
      availableQuantity: row.available_quantity ?? 0,
    }));

    // Apply simple in-memory pagination (RPC currently returns full set)
    const page = opts?.page ?? 1;
    const limit = opts?.limit ?? 10;
    const total = mapped.length;
    const meta = getPaginationMeta(total, page, limit);
    const start = (page - 1) * limit;
    const end = Math.min(start + limit, total);
    const pageData = start < total ? mapped.slice(start, end) : [];

    return {
      data: pageData,
      error: null,
      status: 200,
      statusText: "OK",
      count: total,
      metadata: meta,
    };
  }

  /**
   * List distinct locations (id, name) where the active organization has items.
   */
  async getAdminLocationOptions(
    req: AuthRequest,
    activeOrgId: string,
  ): Promise<
    ApiResponse<{
      id: string;
      name: string | null;
    }>
  > {
    const supabase = req.supabase;
    if (!activeOrgId)
      throw new BadRequestException("Organization context is required");

    const result = await supabase
      .from("view_manage_storage_items")
      .select("location_id, location_name")
      .eq("is_deleted", false)
      .eq("organization_id", activeOrgId);

    if (result.error) handleSupabaseError(result.error);

    // Deduplicate by location_id
    const seen = new Set<string>();
    const locations = (result.data || [])
      .filter((row) => {
        if (!row.location_id) return false;
        if (seen.has(row.location_id)) return false;
        seen.add(row.location_id);
        return true;
      })
      .map((row) => ({
        id: row.location_id as string,
        name: row.location_name,
      }));

    return {
      data: locations,
      error: null,
      status: 200,
      statusText: "OK",
      count: locations.length,
      metadata: { total: locations.length, page: 1, totalPages: 1 },
    };
  }

  /**
   * Get all storage items for an admin's organization.
   * This method retrieves storage items based on filters, sorting, and pagination, scoped to the admin's organization.
   *
   * @param req The authenticated request object, which includes the Supabase client instance.
   * @param searchquery Optional. A search string to filter items by name, type, or location.
   * @param ordered_by The column to order the results by. Default is "created_at".
   * @param page The page number to retrieve (1-based index).
   * @param limit The number of items per page.
   * @param ascending Whether to sort in ascending order (true) or descending order (false). Default is true.
   * @param tags Optional. A comma-separated list of tag IDs to filter items by.
   * @param active_filter Optional. Filter items by their active status (true for active, false for inactive).
   * @param location_filter Optional. Filter items by location.
   * @param category Optional. Filter items by category.
   * @param activeOrgId The organization ID of the authenticated user.
   * @returns An object containing the filtered and ordered storage items, along with pagination metadata.
   */
  async getAllAdminItems(
    req: AuthRequest,
    activeOrgId: string,
    page: number,
    limit: number,
    ascending: boolean,
    searchquery?: string,
    order_by?: ValidItemOrder,
    tags?: string,
    isActive?: boolean,
    location_filter?: string,
    category?: string,
  ) {
    const supabase = req.supabase;
    if (!supabase) {
      throw new BadRequestException("Supabase client is not initialized.");
    }
    // Get nested categories of X category ID.
    // Support comma-separated list of category IDs; union all descendants
    const matchingCategories: string[] = [];
    if (category) {
      const ids = category
        .split(",")
        .map((s) => s.trim())
        .filter(Boolean);
      const acc = new Set<string>();
      for (const id of ids) {
        const { data: cats } = await supabase.rpc("get_category_descendants", {
          category_uuid: id,
        });
        if (Array.isArray(cats)) {
          (cats as { id: string }[]).forEach((c) => acc.add(c.id));
        }
      }
      matchingCategories.push(...Array.from(acc));
    }
    // Build a base query with organization filtering
    const base = applyItemFilters(
      supabase
        .from("view_manage_storage_items")
        .select("*", { count: "exact", head: true })
        .eq("is_deleted", false)
        .eq("organization_id", activeOrgId), // Prefilter by organization
      {
        searchquery,
        isActive,
        tags,
        location_filter,
        categories: matchingCategories,
      },
    );
    const countResult = await base;
    if (countResult.error) {
      handleSupabaseError(countResult.error);
    }
    const total = countResult.count ?? 0;
    const meta = getPaginationMeta(total, page, limit);

    // If requested page is out of range, return an empty response
    if (meta.total === 0 || page > meta.totalPages) {
      return {
        data: [],
        error: null,
        status: 200,
        statusText: "OK",
        count: total,
        metadata: meta,
      };
    }

    // Now fetch the actual page data with range
    const { from, to } = getPaginationRange(page, limit);
    let query = supabase
      .from("view_manage_storage_items")
      .select("*", { count: "exact" })
      .eq("is_deleted", false)
      .eq("organization_id", activeOrgId) // Prefilter by organization
      .range(from, to);

    query = applyItemFilters(query, {
      searchquery,
      isActive,
      tags,
      location_filter,
      categories: matchingCategories,
    });

    if (order_by) query.order(order_by ?? "created_at", { ascending });

    const result = await query;

    if (result.error) {
      handleSupabaseError(result.error);
    }

    const pagination_meta = getPaginationMeta(result.count, page, limit);

    return {
      ...result,
      metadata: pagination_meta,
    };
  }
  /**
   * Get the total count of storage items.
   *
   * @param req The authenticated request object, which includes the Supabase client instance.
   * @returns An object containing the total count of storage items.
   */
  async getItemCount(req: AuthRequest, role: string, orgId?: string) {
    const supabase = req.supabase;

    // Super admin should receive global count
    if (role === "super_admin") {
      const result = await supabase
        .from("storage_items")
        .select(undefined, { count: "exact" })
        .eq("is_deleted", false);
      if (result.error) handleSupabaseError(result.error);

      return {
        ...result,
        data: result.count ?? 0,
      };
    }

    // Tenant admins and storage managers should get org-scoped counts
    if (!orgId) {
      throw new BadRequestException("Organization context is required");
    }

    const result = await supabase
      .from("storage_items")
      .select(undefined, { count: "exact" })
      .eq("org_id", orgId)
      .eq("is_deleted", false);
    if (result.error) handleSupabaseError(result.error);

    return {
      ...result,
      data: result.count ?? 0,
    };
  }

  /**
   * Get a storage item by its ID.
   * @param supabase The Supabase client instance.
   * @param id The ID of the storage item.
   * @returns The storage item, or null if not found.
   */
  async getItemById(
    supabase: SupabaseClient,
    id: string,
  ): Promise<StorageItem | null> {
    // Query to select item along with its tags
    const { data, error }: PostgrestSingleResponse<StorageItemWithJoin> =
      await supabase
        .from("storage_items")
        .select(
          `
        *,
        storage_item_tags (
          tag_id,
          tags (
            id,
            translations
          )
        ),
        storage_locations (
          id,
          name, 
          description,
          address,
          latitude,
          longitude,
          is_active
        )
      `,
        ) // Join storage_item_tags and tags table to get full tag data
        .eq("id", id)
        .single();

    if (error) handleSupabaseError(error);
    const { storage_item_tags, storage_locations, ...item } = data;
    // Flatten the tags to make them easier to work with
    return {
      ...item,
      tags: data?.storage_item_tags
        ? data.storage_item_tags.map((tagLink) => tagLink.tags) // Extract just the tag itself
        : [],
      location_details: data?.storage_locations || null,
    };
  }

  /**
   * Get storage items by tag.
   * @param supabase The Supabase client instance.
   * @param tagId The ID of the tag.
   * @returns A list of storage items associated with the tag.
   */
  async getItemsByTag(supabase: SupabaseClient, tagId: string) {
    const {
      data,
      error,
    }: PostgrestResponse<{ item_id: string; items: StorageItem[] }> =
      await supabase
        .from("storage_item_tags")
        .select("item_id, items(*)") // Select foreign table 'items' if it's a relation
        .eq("tag_id", tagId);

    if (error) handleSupabaseError(error);

    // The data will now have the related 'items' fetched in the same query
    return data.map((entry) => entry.items); // Extract items from the relation
  }

  /**
   * Check the availability of a storage item within a date range.
   * @param supabase The Supabase client instance.
   * @param itemId The ID of the storage item.
   * @param startDate The start date of the availability check.
   * @param endDate The end date of the availability check.
   * @returns The availability details of the storage item.
   */
  async checkAvailability(
    supabase: SupabaseClient,
    itemId: string,
    startDate: string,
    endDate: string,
  ): Promise<
    ApiSingleResponse<{
      item_id: string;
      alreadyBookedQuantity: number;
      availableQuantity: number;
    }>
  > {
    try {
      const { item_id, availableQuantity, alreadyBookedQuantity } =
        await calculateAvailableQuantity(supabase, itemId, startDate, endDate);

      return {
        data: {
          item_id,
          alreadyBookedQuantity,
          availableQuantity,
        },
        error: null,
        status: 200,
        statusText: "OK",
        count: null,
      };
    } catch (err) {
      if (err instanceof Error) {
        return {
          data: null,
          error: {
            message: err.message,
            code: "availability-check_error",
            details: "",
            hint: "",
            name: "availability-check_error",
          },
          status: 400,
          statusText: "Error",
          count: null,
        };
      }

      // Fallback
      return {
        data: null,
        error: {
          message: "Unknown error",
          code: "availability-check_error",
          details: "",
          hint: "",
          name: "availability-check_error",
        },
        status: 400,
        statusText: "Error",
        count: null,
      };
    }
  }

  /**
   * Insert items with org data, image data, tags
   * @param req An authorized request
   * @param payload Can be either one item with an array of tagIds or an array of items of the same structure
   * @returns
   */
  async createItems(
    req: AuthRequest,
    payload: ItemFormData,
  ): Promise<{ status: number; error: string | null; items?: StorageItem[] }> {
    const supabase = req.supabase;
    const itemsToInsert = payloadToStorageItem(payload);
    const mappedImageData = mapItemImages(payload);
    const item_ids = itemsToInsert.map((i) => i.id);

    try {
      // Insert item data
      const { error }: PostgrestMaybeSingleResponse<StorageItem> =
        await supabase.from("storage_items").insert(itemsToInsert);
      if (error)
        handleSupabaseError(error, {
          messageOverrides: {
            badRequest: "Failed to create storage items",
            conflict: "Failed to create storage items",
            internal: "Failed to create storage items",
          },
          loggerContext: {
            scope: "StorageItemsService.createItems.insert",
            count: itemsToInsert.length,
          },
        });

      // Insert item tags
      const mappedTags = mapTagLinks(payload);
      await this.tagService.assignTagsToBulk(req, mappedTags);

      // Insert item images
      const { error: imageError } = await supabase
        .from("storage_item_images")
        .insert(mappedImageData);
      if (imageError)
        handleSupabaseError(imageError, {
          messageOverrides: {
            badRequest: "Failed to attach item images",
            internal: "Failed to attach item images",
          },
          loggerContext: {
            scope: "StorageItemsService.createItems.images",
            count: mappedImageData.length,
          },
        });

      // return status and item details
      return { status: 201, error: null, items: itemsToInsert };
    } catch (error) {
      // Rollback: Clean up any partially inserted data
      await Promise.allSettled([
        supabase.from("storage_item_images").delete().in("item_id", item_ids),
        supabase.from("storage_item_tags").delete().in("item_id", item_ids),
        supabase.from("storage_items").delete().in("id", item_ids),
      ]);

      if (error instanceof HttpException) {
        const status = error.getStatus();
        const response = error.getResponse();
        let message: string | undefined;
        if (typeof response === "string") {
          message = response;
        } else if (response && typeof response === "object") {
          const maybeMessage = (response as { message?: unknown }).message;
          if (Array.isArray(maybeMessage)) {
            message = maybeMessage[0] as string | undefined;
          } else if (typeof maybeMessage === "string") {
            message = maybeMessage;
          }
        }
        return {
          status,
          error: message ?? "An unexpected error occurred",
        };
      }

      return {
        status: (error as { code?: number })?.code ?? 500,
        error:
          (error as { message?: string })?.message ??
          "An unexpected error occurred",
      };
    }
  }

  /**
   * Update an item in the system.
   * If the item exists within more than one organization, a copy is made, which is updated and returned.
   * @param req An authenticated request
   * @param item_id The ID of the item which to update
   * @param org_id The org the item belongs to
   * @param item The updated item properties
   * @returns {UpdateResponse}
   */
  async updateItem(
    req: AuthRequest,
    item_id: string,
    org_id: string,
    item: UpdateItem,
  ): Promise<UpdateResponse> {
    const supabase = req.supabase;
    // Extract properties that shouldn't be sent to the database
    const { tags, location_details, images, ...itemData } = item;
    const { main, details } = images;
    const mappedImages: ItemImageInsert[] = mapItemImagesUpdate(
      main ? [...details, main] : details,
      item_id,
    );
    // Update the main item
    const {
      data: updatedItem,
      error: updateError,
    }: PostgrestSingleResponse<
      StorageItem & { storage_locations: LocationRow }
    > = await supabase
      .from(`storage_items`)
      .update(itemData)
      .eq("id", item_id)
      .eq("org_id", org_id)
      .select(`*, storage_locations(*)`)
      .single();

    if (updateError)
      handleSupabaseError(updateError, {
        messageOverrides: {
          badRequest: "Failed to update storage item",
          conflict: "Failed to update storage item",
          internal: "Failed to update storage item",
        },
        loggerContext: {
          scope: "StorageItemsService.updateItem.update",
          item_id,
          org_id,
        },
      });

    if (!updatedItem)
      throw new BadRequestException("Failed to update storage item");

    // Update tag relationships
    if (tags && tags.length > 0)
      await this.tagService.assignTagsToItem(req, item_id, tags);

    const { storage_locations, ...rest } = updatedItem;
    const formattedItem = { ...rest, location_details: storage_locations };

    // Update images
    const { error: imageUpdateErr } = await supabase
      .from("storage_item_images")
      .upsert(mappedImages);
    if (imageUpdateErr) handleSupabaseError(imageUpdateErr);
    return {
      success: true,
      item: formattedItem,
    };
  }

  /**
   * Delete an organizations item.
   * This method soft-deletes the item, then relies on a daily CRON job to remove completely inactive and * unreferenced items. (CRON JOB: 'delete_inactive_items')
   * @param req An Authorized request
   * @param item_id The ID of the item to soft-delete
   * @param org_id The organization ID which to soft-delete the item from
   * @returns
   */
  async deleteItem(
    req: AuthRequest,
    item_id: string,
    org_id: string,
  ): Promise<{ success: boolean; id: string }> {
    const supabase = req.supabase;
    if (!item_id) {
      throw new BadRequestException("No item ID provided for deletion");
    }

    try {
      // Get image paths
      const {
        data: images,
        error: imagesError,
      }: PostgrestResponse<{ id: string; storage_path: string }> =
        await supabase
          .from("storage_item_images")
          .select("id, storage_path")
          .eq("item_id", item_id);

      if (imagesError)
        handleSupabaseError(imagesError, {
          messageOverrides: {
            badRequest: "Failed to load item images",
            internal: "Failed to load item images",
          },
          loggerContext: {
            scope: "StorageItemsService.deleteItem.images",
            item_id,
          },
        });

      // Update the storage_items data
      // Set is_deleted to true and is_active to false
      // This way it cannot be booked, and is scheduled to be deleted once
      // there are no future or ongoing bookings with the item (CRON JOB: 'delete_inactive_items')
      const { error: itemUpdateError } = await supabase
        .from("storage_items")
        .update({ is_deleted: true, is_active: false })
        .eq("id", item_id)
        .eq("org_id", org_id);
      if (itemUpdateError)
        handleSupabaseError(itemUpdateError, {
          messageOverrides: {
            badRequest: "Failed to deactivate storage item",
            internal: "Failed to deactivate storage item",
          },
          loggerContext: {
            scope: "StorageItemsService.deleteItem.update",
            item_id,
            org_id,
          },
        });

      // Delete any found images
      if (images && images.length > 0) {
        const paths = images.map((i) => i.storage_path);
        await supabase.storage.from("item-images").remove(paths);

        // Then delete the image records
        const { error: deleteImagesError } = await supabase
          .from("storage_item_images")
          .delete()
          .eq("item_id", item_id);

        if (deleteImagesError)
          handleSupabaseError(deleteImagesError, {
            messageOverrides: {
              badRequest: "Failed to delete item images",
              internal: "Failed to delete item images",
            },
            loggerContext: {
              scope: "StorageItemsService.deleteItem.deleteImages",
              item_id,
            },
          });
      }

      // Step 2: Delete related tags from the join table
      const { error: tagDeleteError } = await supabase
        .from("storage_item_tags")
        .delete()
        .eq("item_id", item_id);

      if (tagDeleteError)
        handleSupabaseError(tagDeleteError, {
          messageOverrides: {
            badRequest: "Failed to remove item tags",
            internal: "Failed to remove item tags",
          },
          loggerContext: {
            scope: "StorageItemsService.deleteItem.deleteTags",
            item_id,
          },
        });
    } catch (error) {
      this.logger.error(`Failed to delete item ${item_id}`, error);
      return { success: false, id: item_id };
    }
    return { success: true, id: item_id };
  }

  parseCSV(csv: Express.Multer.File): ProcessedCSV {
    // Parse the file into a JSON
    const csvString = csv.buffer.toString("utf8");
    const result: ParseResult<Record<string, unknown>> = parse<
      Record<string, unknown>
    >(csvString, {
      header: true,
      skipEmptyLines: true,
      dynamicTyping: false,
    });

    const processedItems: Item[] = [];
    const errors: Array<{ row: number; errors: string[] }> = [];

    // Validate each row, add them to validItems/errors arrays.
    result.data.forEach((row: Item, index: number) => {
      const validation = ItemSchema.safeParse(row);

      if (validation.success) {
        processedItems.push(validation.data);
      } else {
        const { processedRow, error } = this.clearInvalidRowData(
          row,
          index,
          validation.error.issues,
        );
        processedItems.push(processedRow);
        errors.push(error);
      }
    });

    return {
      processed: processedItems.length,
      errors: errors,
      data: processedItems,
    };
  }

  clearInvalidRowData(row: CSVItem, index: number, issues: ZodError["issues"]) {
    // shallow copy is enough for your flat CSVItem
    const processed = { ...row } as Record<string, any>; //eslint-disable-line

    // Walk issues and blank the first path segment (flat structure)
    issues.forEach((issue) => {
      const path = issue.path && issue.path.length ? issue.path[0] : undefined;

      if (path === undefined || path === null || path === "") {
        // whole-row error -> blank all top-level keys
        Object.keys(processed).forEach((k) => {
          processed[k] = "";
        });
      } else {
        const key = String(path);
        processed[key] = "";
      }
    });

    return {
      processedRow: processed as CSVItem,
      error: {
        row: index + 1,
        errors: issues.map((issue) => `${issue.path.join(",")}:${issue.code}`),
      },
    };
  }
}<|MERGE_RESOLUTION|>--- conflicted
+++ resolved
@@ -1,8 +1,9 @@
-<<<<<<< HEAD
-import { BadRequestException, Injectable, Logger } from "@nestjs/common";
-=======
-import { BadRequestException, HttpException, Injectable } from "@nestjs/common";
->>>>>>> 71e28357
+import {
+  BadRequestException,
+  HttpException,
+  Injectable,
+  Logger,
+} from "@nestjs/common";
 import {
   PostgrestMaybeSingleResponse,
   PostgrestResponse,
