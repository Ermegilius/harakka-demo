--- conflicted
+++ resolved
@@ -129,12 +129,6 @@
       .from("item-images")
       .remove([image.storage_path]);
     if (removeErr) throw new Error("Could not remove from storage");
-<<<<<<< HEAD
-
-    // 3. Delete from S3
-    await this.s3Service.deleteFile(storagePath);
-=======
->>>>>>> 647a0693
 
     // 3. Delete database record
     const { error: deleteError } = await supabase
