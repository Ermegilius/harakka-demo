--- conflicted
+++ resolved
@@ -519,10 +519,6 @@
         org_status_for_active_org = deriveOrgStatus(statuses);
       }
     }
-<<<<<<< HEAD
-
-=======
->>>>>>> 2bef47b5
     // Calculate if booking has items from multiple organizations
     const orgBookingItemsCount = booking_items_result.data?.length || 0;
     const has_items_from_multiple_orgs =
