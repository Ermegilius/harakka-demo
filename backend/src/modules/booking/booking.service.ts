import {
  Injectable,
  BadRequestException,
  ForbiddenException,
} from "@nestjs/common";
import { SupabaseService } from "../supabase/supabase.service";
import { CreateBookingDto } from "./dto/create-booking.dto";
import {
  calculateAvailableQuantity,
  calculateDuration,
  generateOrderNumber,
  dayDiffFromToday,
  getUniqueLocationIDs,
} from "src/utils/booking.utils";
import { MailService } from "../mail/mail.service";
import { BookingMailType, EmailProps } from "../mail/interfaces/mail.interface";
/*import {
  generateBarcodeImage,
  generateInvoicePDF,
  generateVirtualBarcode,
  generateFinnishReferenceNumber,
} from "../utils/invoice-functions";
 import { InvoiceService } from "./invoice.service"; */
import * as dayjs from "dayjs";
import * as utc from "dayjs/plugin/utc";
dayjs.extend(utc);
import { SupabaseClient } from "@supabase/supabase-js";
import { Database } from "src/types/supabase.types";
export type OrderRow = Database["public"]["Tables"]["orders"]["Row"];
import { Translations } from "./types/translations.types";
import { EnrichedItem } from "./types/booking.interface";

@Injectable()
export class BookingService {
  constructor(
    private readonly supabaseService: SupabaseService,
    private readonly mailService: MailService,
  ) {}

  // 1. get all orders
  async getAllOrders(supabase: SupabaseClient<Database>) {
    const { data: orders, error } = await supabase.from("orders").select(
      `
      *,
      order_items (
        *,
        storage_items (
          translations,
          storage_locations (
            name
          )
        )
      )
    `,
    );

    if (error) {
      console.error("Supabase error in getAllOrders():", error);
      throw new BadRequestException("Could not load orders");
    }
    if (!orders || orders.length === 0) {
      throw new BadRequestException("No orders found");
    }

    // get corresponding user profile for each booking (via user_id)
    const ordersWithUserProfiles = await Promise.all(
      orders.map(async (order) => {
        let user: { name: string; email: string } | null = null;

        if (order.user_id) {
          const { data: userData } = await supabase
            .from("user_profiles")
            .select("full_name, email")
            .eq("id", order.user_id)
            .maybeSingle();

          if (userData) {
            user = {
              name: userData.full_name ?? "unknown",
              email: userData.email ?? "unknown@incognito.fi",
            };
          }
        }

        const itemWithNamesAndLocation =
          order.order_items?.map((item) => {
            const translations = item.storage_items
              ?.translations as Translations | null;

            return {
              ...item,
              item_name: translations?.en?.item_name ?? "Unknown",
              location_name:
                item.storage_items?.storage_locations?.name ?? "Unknown",
            };
          }) ?? [];

        return {
          ...order,
          user_profile: user,
          order_items: itemWithNamesAndLocation,
        };
      }),
    );

    return ordersWithUserProfiles;
  }

  // 2. get all bookings of a user
  async getUserBookings(userId: string, supabase: SupabaseClient<Database>) {
    if (!userId || userId === "undefined") {
      throw new BadRequestException("Valid user ID is required");
    }

    const { data: orders, error } = await supabase
      .from("orders")
      .select(
        `
        *,
        order_items (
          *,
          storage_items (
            translations,
            location_id
          )
        )
      `,
      )
      .eq("user_id", userId)
      .order("created_at", { ascending: false });

    if (error) {
      console.error(
        `Supabase error in getUserBookings(): ${JSON.stringify(error)}`,
      );
      throw new Error(`Failed to fetch user bookings: ${error.message}`);
    }

    if (!orders || orders.length === 0) {
      return [];
    }

    // Get unique location_ids from all order_items
    const locationIds = getUniqueLocationIDs(orders);

    // Load all relevant storage locations
    const { data: locationsData, error: locationError } = await supabase
      .from("storage_locations")
      .select("id, name")
      .in("id", locationIds);

    if (locationError) {
      console.error(
        `Supabase error loading locations: ${JSON.stringify(locationError)}`,
      );
      throw new Error(`Failed to fetch locations: ${locationError.message}`);
    }

    const locationMap = new Map(
      (locationsData ?? []).map((loc) => [loc.id, loc.name]),
    );

    // Add location_name and item_name to each item
    const ordersWithNames = orders.map((order) => ({
      ...order,
      order_items: order.order_items?.map((item) => {
        const translations = item.storage_items
          ?.translations as Translations | null;
        return {
          ...item,
          item_name: translations?.en?.item_name ?? "Unknown",
          location_name:
            locationMap.get(item.storage_items?.location_id ?? "") ??
            "Unknown Location",
        };
      }),
    }));

    return ordersWithNames;
  }

  // 3. create a Booking
  async createBooking(
    dto: CreateBookingDto,
    supabase: SupabaseClient<Database>,
  ) {
    const userId = dto.user_id;

    if (!userId) {
      throw new BadRequestException("No userId found: user_id is required");
    }
    // variables for date check
    let warningMessage: string | null = null;

    for (const item of dto.items) {
      const { item_id, quantity, start_date, end_date } = item;

      const start = new Date(start_date);
      const differenceInDays = dayDiffFromToday(start);

      if (differenceInDays <= 0) {
        throw new BadRequestException(
          "Bookings must start at least one day in the future",
        );
      }

      if (differenceInDays <= 2) {
        warningMessage =
          "This is a short-notice booking. Please be aware that it might not be fulfilled in time.";
      }

      // 3.1. Check availability for requested date range
      const available = await calculateAvailableQuantity(
        supabase,
        item_id,
        start_date,
        end_date,
      );

      if (quantity > available) {
        throw new BadRequestException(
          `Not enough virtual stock available for item ${item_id}`,
        );
      }

      // 3.2. Check physical stock (currently in storage)
      const { data: storageItem, error: itemError } = await supabase
        .from("storage_items")
        .select("items_number_currently_in_storage")
        .eq("id", item_id)
        .single();

      if (itemError || !storageItem) {
        throw new BadRequestException("Storage item data not found");
      }

      const currentStock = storageItem.items_number_currently_in_storage ?? 0;
      if (quantity > currentStock) {
        throw new BadRequestException(
          `Not enough physical stock in storage for item ${item_id}`,
        );
      }
    }

    // 3.4. Create the order

    const { data: order, error: orderError } = await supabase
      .from("orders")
      .insert({
        user_id: userId,
        status: "pending",
        order_number: generateOrderNumber(),
      })
      .select()
      .single<OrderRow>();

    if (orderError || !order) {
      throw new BadRequestException("Could not create order");
    }

    // 3.5. Create order items
    for (const item of dto.items) {
      const start = new Date(item.start_date);
      const end = new Date(item.end_date);
      const totalDays = calculateDuration(start, end);

      // get location_id
      const { data: storageItem, error: locationError } = await supabase
        .from("storage_items")
        .select("location_id")
        .eq("id", item.item_id)
        .single();

      if (locationError || !storageItem) {
        throw new BadRequestException(
          `Location ID not found for item ${item.item_id}`,
        );
      }

      // insert order item
      const { error: insertError } = await supabase.from("order_items").insert({
        order_id: order.id,
        item_id: item.item_id,
        location_id: storageItem.location_id,
        quantity: item.quantity,
        start_date: item.start_date,
        end_date: item.end_date,
        total_days: totalDays,
        status: "pending",
      });

      if (insertError) {
        throw new BadRequestException("Could not create order items");
      }
    }

<<<<<<< HEAD
    // 3.6 notify user via centralized mail service
    await this.mailService.sendBookingMail(BookingMailType.Creation, {
      orderId: order.id,
      triggeredBy: userId,
=======
    // 3.6 send mail to user:
    const { data: user, error: userError } = await supabase
      .from("user_profiles")
      .select("full_name, email")
      .eq("id", userId)
      .single();

    if (userError || !user) {
      throw new BadRequestException("User not found");
    }

    const enrichedItems: EnrichedItem[] = dto.items || [];

    for (const item of enrichedItems) {
      const { data: storageItem, error: storageItemError } = await supabase
        .from("storage_items")
        .select("translations, location_id")
        .eq("id", item.item_id)
        .single();

      if (storageItemError || !storageItem) {
        throw new BadRequestException("Could not fetch storage item details");
      }

      item.translations = storageItem.translations;
      item.location_id = storageItem.location_id;
    }

    // adapt to email:
    const pickupDate = dayjs(enrichedItems[0].start_date).format("DD.MM.YYYY");

    const { data: location, error: locationError } = await supabase
      .from("storage_locations")
      .select("name, address")
      .eq("id", enrichedItems[0].location_id)
      .single();

    const emailItems = enrichedItems.map((item) => ({
      item_id: item.item_id,
      quantity: item.quantity,
      translations: {
        fi: {
          name: item.translations?.fi.item_name ?? "Unknown",
        },
        en: {
          name: item.translations?.en.item_name ?? "Unknown",
        },
      },
    }));

    const emailData: EmailProps = {
      name: user.full_name,
      email: user.email,
      pickupDate,
      today: dayjs().format("DD.MM.YYYY"),
      location: location?.name,
      items: emailItems,
    };

    await this.mailService.sendMail({
      to: emailData.email,
      subject: "Vastaanotettu varaus - Booking received!",
      template: BookingCreationEmail(emailData),
    });

    // send mail to admin
    const adminEmailData = {
      ...emailData,
      email: "illusia.rental.service@gmail.com",
      name: "Admin",
    };

    await this.mailService.sendMail({
      to: "illusia.rental.service@gmail.com",
      subject:
        "Uusi varaus vastaanotettu (kopio) - odottamassa toimenpiteitä -- New booking received (copy) - waiting for action",
      template: BookingCreationEmail(adminEmailData),
>>>>>>> faecbb38
    });

    return warningMessage ? { order, warning: warningMessage } : order;
  }

  // 4. confirm a Booking
  async confirmBooking(
    orderId: string,
    userId: string,
    supabase: SupabaseClient,
  ) {
    // 4.1 check if already confirmed
    const { data: order } = await supabase
      .from("orders")
      .select("status, user_id")
      .eq("id", orderId)
      .single();

    if (!order) throw new BadRequestException("Order not found");

    // prevent re-confirmation
    if (order.status === "confirmed") {
      throw new BadRequestException("Booking is already confirmed");
    }

    // 4.2 Get all the order items
    const { data: items, error: itemsError } = await supabase
      .from("order_items")
      .select("item_id, quantity, start_date, item_id, quantity")
      .eq("order_id", orderId);

    if (itemsError) {
      throw new BadRequestException("Could not load order items");
    }

    // 4.3 check availability of the items
    for (const item of items) {
      // get availability of item
      const { data: storageItem, error: storageItemError } = await supabase
        .from("storage_items")
        .select("items_number_currently_in_storage")
        .eq("id", item.item_id)
        .single();

      if (storageItemError || !storageItem) {
        throw new BadRequestException("Could not fetch storage item details");
      }

      // check if stock is enough
      if (storageItem.items_number_currently_in_storage < item.quantity) {
        throw new BadRequestException(
          `Not enough available quantity for item ${item.item_id}`,
        );
      }
    }

    // 4.4 Change the order status to 'confirmed'
    const { error: updateError } = await supabase
      .from("orders")
      .update({ status: "confirmed" })
      .eq("id", orderId);

    if (updateError) {
      throw new BadRequestException("Could not confirm booking");
    }

    // Change the order items' status to 'confirmed'
    const { error: itemsUpdateError } = await supabase
      .from("order_items")
      .update({ status: "confirmed" })
      .eq("order_id", orderId);

    if (itemsUpdateError) {
      throw new BadRequestException("Could not confirm order items");
    }

    // uncomment this when you want the invoice generation inside the app
    /*  // 4.5 create invoice and save to database
    const invoice = new InvoiceService(this.supabaseService);
    invoice.generateInvoice(orderId); */

<<<<<<< HEAD
    // 4.6 notify user via centralized mail service
    await this.mailService.sendBookingMail(BookingMailType.Confirmation, {
      orderId,
      triggeredBy: userId,
=======
    // 4.6 send mail to user:
    const today = dayjs().format("DD.MM.YYYY");

    // get user profile
    const { data: user, error: userError } = await supabase
      .from("user_profiles")
      .select("full_name, email")
      .eq("id", order.user_id)
      .single();

    if (userError || !user) {
      throw new BadRequestException("Could not load user profile");
    }

    const enrichedItems: EnrichedItem[] = items || [];

    for (const item of enrichedItems) {
      const { data: storageItem, error: storageItemError } = await supabase
        .from("storage_items")
        .select("translations, location_id")
        .eq("id", item.item_id)
        .single();

      if (storageItemError || !storageItem) {
        throw new BadRequestException("Could not fetch storage item details");
      }

      item.translations = storageItem.translations;
      item.location_id = storageItem.location_id;
    }

    // adapt to email:
    const pickupDate = dayjs(enrichedItems[0].start_date).format("DD.MM.YYYY");

    const { data: location, error: locationError } = await supabase
      .from("storage_locations")
      .select("name, address")
      .eq("id", enrichedItems[0].location_id)
      .single();

    const emailItems = enrichedItems.map((item) => ({
      item_id: item.item_id,
      quantity: item.quantity,
      translations: {
        fi: {
          name: item.translations?.fi.item_name ?? "Unknown",
        },
        en: {
          name: item.translations?.en.item_name ?? "Unknown",
        },
      },
    }));

    const emailData: EmailProps = {
      name: user.full_name,
      email: user.email,
      pickupDate,
      today,
      location: location?.name,
      items: emailItems,
    };

    /*  await this.mailService.sendMail({
      to: emailData.email,
      subject: "Varausvahvistus! - Booking confirmed!",
      template: BookingConfirmationEmail(emailData),
>>>>>>> faecbb38
    });
    return { message: "Booking confirmed" };
  }

  // 5. update a Booking (Admin/SuperVera OR Owner)
  async updateBooking(
    orderId: string,
    userId: string,
    updatedItems: any[],
    supabase: SupabaseClient,
  ) {
    // 5.1 check the order
    const { data: order } = await supabase
      .from("orders")
      .select("status, user_id, order_number")
      .eq("id", orderId)
      .single();

    if (!order) throw new BadRequestException("Order not found");

    // 5.2. check the user role
    const { data: user } = await supabase
      .from("user_profiles")
      .select("role, email, full_name")
      .eq("id", userId)
      .single();

    if (!user) {
      throw new BadRequestException("User not found");
    }

    const isAdmin = user?.role === "admin" || user?.role === "superVera";
    if (
      !(
        user.role === "admin" ||
        userId === order.user_id ||
        user.role === "service_role"
      )
    ) {
      throw new ForbiddenException("Not allowed to update this booking");
    }

    const isOwner = order.user_id === userId;

    if (!isAdmin && !isOwner) {
      throw new ForbiddenException("Not allowed to update this booking");
    }

    // 5.4 Status check (users are restricted)
    if (!isAdmin && order.status !== "pending") {
      throw new ForbiddenException(
        "Your order has been confirmed. You can't update it.",
      );
    }

    // 5.3. Delete existing items from order_items to avoid douplicates
    await supabase.from("order_items").delete().eq("order_id", orderId);

    // 5.4. insert updated items with availability check
    for (const item of updatedItems) {
      const { item_id, quantity, start_date, end_date } = item;

      const totalDays = calculateDuration(
        new Date(start_date),
        new Date(end_date),
      );

      // 5.5. Check virtual availability for the time range
      const available = await calculateAvailableQuantity(
        supabase,
        item_id,
        start_date,
        end_date,
      );

      if (quantity > available) {
        throw new BadRequestException(
          `Not enough virtual stock available for item ${item_id}`,
        );
      }

      // 5.6. Fetch location_id
      const { data: storageItem, error: storageError } = await supabase
        .from("storage_items")
        .select("location_id")
        .eq("id", item_id)
        .single();

      if (storageError || !storageItem) {
        throw new BadRequestException(
          `Could not find storage item for item ${item_id}`,
        );
      }

      // 5.7. insert new order item
      const { error: itemInsertError } = await supabase
        .from("order_items")
        .insert({
          order_id: orderId,
          item_id: item.item_id,
          location_id: storageItem.location_id,
          quantity: item.quantity,
          start_date: item.start_date,
          end_date: item.end_date,
          total_days: totalDays,
          status: "pending",
        });
      if (itemInsertError) {
        console.error("Order item insert error:", itemInsertError);
        throw new BadRequestException("Could not create updated order items");
      }
    }
<<<<<<< HEAD
    // 5.8 notify user via centralized mail service
    await this.mailService.sendBookingMail(BookingMailType.Update, {
      orderId,
      triggeredBy: userId,
    });
=======
    // 5.8 send mail to user:
    const enrichedItems: EnrichedItem[] = updatedItems || [];

    for (const item of enrichedItems) {
      const { data: storageItem, error: storageItemError } = await supabase
        .from("storage_items")
        .select("translations, location_id")
        .eq("id", item.item_id)
        .single();

      if (storageItemError || !storageItem) {
        throw new BadRequestException("Could not fetch storage item details");
      }

      item.translations = storageItem.translations;
      item.location_id = storageItem.location_id;
    }

    // adapt to email:
    const pickupDate = dayjs(enrichedItems[0].start_date).format("DD.MM.YYYY");

    const { data: location, error: locationError } = await supabase
      .from("storage_locations")
      .select("name, address")
      .eq("id", enrichedItems[0].location_id)
      .single();

    const emailItems = enrichedItems.map((item) => ({
      item_id: item.item_id,
      quantity: item.quantity,
      translations: {
        fi: {
          name: item.translations?.fi.item_name ?? "Unknown",
        },
        en: {
          name: item.translations?.en.item_name ?? "Unknown",
        },
      },
    }));

    const emailData: EmailProps = {
      name: user.full_name,
      email: user.email,
      pickupDate,
      today: dayjs().format("DD.MM.YYYY"),
      location: location?.name,
      items: emailItems,
    };

    /* await this.mailService.sendMail({
      to: emailData.email,
      subject: "Varaus päivitetty - Booking updated",
      template: BookingUpdateEmail(emailData),
    }); */

    // send mail to admin
    const adminEmailData = {
      ...emailData,
      email: "illusia.rental.service@gmail.com",
      name: "Admin",
    };

    /*  await this.mailService.sendMail({
      to: "illusia.rental.service@gmail.com",
      subject: "Varaus päivitetty - Booking updated - waiting to be confirmed",
      template: BookingUpdateEmail(adminEmailData),
    }); */
>>>>>>> faecbb38

    const { data: updatedOrder, error: orderError } = await supabase
      .from("orders")
      .select(
        `
    *,
    order_items (
      *,
      storage_items (
        translations
      )
    )
  `,
      )
      .eq("id", orderId)
      .single();

    if (orderError || !updatedOrder) {
      throw new BadRequestException("Could not fetch updated booking details");
    }

    return {
      message: "Booking updated",
      booking: updatedOrder,
    };
  }

  // 6. reject a Booking (Admin/SuperVera only)
  async rejectBooking(
    orderId: string,
    userId: string,
    supabase: SupabaseClient,
  ) {
    // check if already rejected
    const { data: order } = await supabase
      .from("orders")
      .select("status, user_id, order_number")
      .eq("id", orderId)
      .single();

    if (!order) throw new BadRequestException("Order not found");

    // prevent re-rejection
    if (order.status === "rejected") {
      throw new BadRequestException("Booking is already rejected");
    }

    // 6.1 user role check
    const { data: user } = await supabase
      .from("user_profiles")
      .select("role, email, full_name")
      .eq("id", userId)
      .single();

    if (!user) {
      throw new ForbiddenException("User not found");
    }

    const isAdmin = ["admin", "superVera"].includes(user.role?.trim());

    if (!isAdmin) {
      throw new ForbiddenException("Only admins can reject bookings");
    }

    // fetch order items for email
    const { data: orderItems, error: orderItemsError } = await supabase
      .from("order_items")
      .select("item_id, quantity, start_date, end_date")
      .eq("order_id", orderId);

    if (orderItemsError || !orderItems) {
      throw new BadRequestException(
        "Could not fetch order items for rejection",
      );
    }

    // 6.2 set order_item status to cancelled
    const { error: itemUpdateError } = await supabase
      .from("order_items")
      .update({ status: "cancelled" }) // Trigger watches for change
      .eq("order_id", orderId);

    if (itemUpdateError) {
      console.error("Order items update error:", itemUpdateError);
      throw new BadRequestException(
        "Could not update order items for cancellation",
      );
    }

    // 6.3 set order status to rejected
    const { error: updateError } = await supabase
      .from("orders")
      .update({ status: "rejected" })
      .eq("id", orderId);

    if (updateError) {
      console.error("Failed to reject booking:", updateError);
      throw new BadRequestException("Could not reject the booking");
    }

    // 6.6 send mail to user:
    const today = dayjs().format("DD.MM.YYYY");

    // get user profile

    const enrichedItems: EnrichedItem[] = orderItems || [];

    for (const item of enrichedItems) {
      const { data: storageItem, error: storageItemError } = await supabase
        .from("storage_items")
        .select("translations, location_id")
        .eq("id", item.item_id)
        .single();

      if (storageItemError || !storageItem) {
        throw new BadRequestException("Could not fetch storage item details");
      }

      item.translations = storageItem.translations;
      item.location_id = storageItem.location_id;
    }

    // adapt to email:
    const pickupDate = dayjs(enrichedItems[0].start_date).format("DD.MM.YYYY");

    const { data: location, error: locationError } = await supabase
      .from("storage_locations")
      .select("name, address")
      .eq("id", enrichedItems[0].location_id)
      .single();

    const emailItems = enrichedItems.map((item) => ({
      item_id: item.item_id,
      quantity: item.quantity,
      translations: {
        fi: {
          name: item.translations?.fi.item_name ?? "Unknown",
        },
        en: {
          name: item.translations?.en.item_name ?? "Unknown",
        },
      },
    }));

    const emailData: EmailProps = {
      name: user.full_name,
      email: user.email,
      pickupDate,
      today,
      location: location?.name,
      items: emailItems,
    };

    /*    await this.mailService.sendMail({
      to: emailData.email,
      subject: "Varaus hylätty - Booking rejected!",
      template: BookingRejectionEmail(emailData),
    }); */

    // send mail to admin
    const adminEmailData = {
      ...emailData,
      email: "illusia.rental.service@gmail.com",
      name: "Admin",
    };

    /*   await this.mailService.sendMail({
      to: "illusia.rental.service@gmail.com",
      subject: "Varaus hylätty - Booking rejected sucessfully - (copy)",
      template: BookingRejectionEmail(adminEmailData),
    }); */

    return { message: "Booking rejected" };
  }

  // 7. cancel a Booking (User if not confirmed, Admins/SuperVera always)
  async cancelBooking(
    orderId: string,
    userId: string,
    supabase: SupabaseClient,
  ) {
    // 7.1 check order status
    const { data: order } = await supabase
      .from("orders")
      .select("status, user_id, order_number")
      .eq("id", orderId)
      .single();

    if (!order) throw new BadRequestException("Order not found");

    // prevent re-cancellation
    const finalStates = new Set(["cancelled by user", "cancelled by admin"]);

    if (finalStates.has(order.status)) {
      throw new BadRequestException(`Booking has already been ${order.status}`);
    }

    // get user profile
    const { data: userProfile, error: userProfileError } = await supabase
      .from("user_profiles")
      .select("role, email, full_name")
      .eq("id", userId)
      .single();

    if (userProfileError || !userProfile) {
      throw new BadRequestException("User profile not found");
    }

    // 7.2 permissions check

    const isAdmin = ["admin", "superVera"].includes(userProfile.role?.trim());
    const isOwner = order.user_id === userId;

    if (!isAdmin && !isOwner) {
      throw new ForbiddenException("You can only cancel your own bookings");
    }

    if (!isAdmin && order.status === "confirmed") {
      throw new ForbiddenException(
        "You can't cancel a booking that has already been confirmed",
      );
    }

    // 7.5 Cancel all related order_items
    const { error: itemUpdateError } = await supabase
      .from("order_items")
      .update({ status: "cancelled" })
      .eq("order_id", orderId);

    if (itemUpdateError) {
      console.error("Order items update error:", itemUpdateError);
      throw new BadRequestException(
        "Could not update order items for cancellation",
      );
    }

    // 7.4 update order_items
    const { error } = await supabase
      .from("orders")
      .update({ status: isAdmin ? "cancelled by admin" : "cancelled by user" })
      .eq("id", orderId);

    if (error) {
      throw new BadRequestException("Could not cancel the booking");
    }

    // 7.6 Fetch order items for email details
    const { data: orderItems, error: orderItemsError } = await supabase
      .from("order_items")
      .select("item_id, quantity, start_date, end_date")
      .eq("order_id", orderId);

    if (orderItemsError || !orderItems) {
      throw new BadRequestException(
        "Could not fetch order items for cancellation",
      );
    }

    const enrichedItems: EnrichedItem[] = orderItems || [];

    for (const item of enrichedItems) {
      const { data: storageItem, error: storageItemError } = await supabase
        .from("storage_items")
        .select("translations, location_id")
        .eq("id", item.item_id)
        .single();

      if (storageItemError || !storageItem) {
        throw new BadRequestException("Could not fetch storage item details");
      }
      item.translations = storageItem.translations;
      item.location_id = storageItem.location_id;
    }

    const startDate = dayjs(orderItems[0].start_date).format("DD.MM.YYYY");
    const emailItems = enrichedItems.map((item) => ({
      item_id: item.item_id,
      quantity: item.quantity,
      start_date: item.start_date,
      end_date: item.end_date,
      translations: {
        fi: {
          name: item.translations?.fi.item_name ?? "Unknown",
        },
        en: {
          name: item.translations?.en.item_name ?? "Unknown",
        },
      },
    }));

    const { data: orderNum } = await supabase
      .from("orders")
      .select("order_number")
      .eq("id", orderId)
      .single();

    // send mail
    /*    await this.mailService.sendMail({
      to: userProfile.email,
      subject: "Varaus peruttu - Booking Cancelled",
      template: BookingCancelledEmail({
        orderId: orderNum?.order_number?.toString() ?? "Unknown",
        startDate,
        items: emailItems,
        recipientRole: "user", // TODO: set dynamically!!!
      }),
    }); */

    // send mail to admin
    /*   await this.mailService.sendMail({
      to: "illusia.rental.service@gmail.com",
      subject: "Varaus peruttu - Booking Cancelled",
      template: BookingCancelledEmail({
        orderId: orderNum?.order_number?.toString() ?? "Unknown",
        startDate,
        items: emailItems,
        recipientRole: "admin",
      }),
    }); */

    return {
      message: `Booking cancelled by ${isAdmin ? "admin" : "user"}`,
      orderId,
      cancelledBy: isAdmin ? "admin" : "user",
      items: orderItems.map((item) => ({
        item_id: item.item_id,
        quantity: item.quantity,
        start_date: item.start_date,
        end_date: item.end_date,
      })),
    };
  }

  // 8. delete a Booking and mark it as deleted
  async deleteBooking(
    orderId: string,
    userId: string,
    supabase: SupabaseClient,
  ) {
    // 8.1 check order in database
    const { data: order, error: orderError } = await supabase
      .from("orders")
      .select("status, user_id, order_number")
      .eq("id", orderId)
      .single();

    if (orderError || !order) throw new BadRequestException("Order not found");

    // prevent re-deletion
    if (order.status === "deleted") {
      throw new BadRequestException("Booking is already deleted");
    }

    // 8.2 check user role
    const { data: userProfile, error: userProfileError } = await supabase
      .from("user_profiles")
      .select("role")
      .eq("id", userId)
      .single();

    if (userProfileError || !userProfile) {
      throw new BadRequestException("User profile not found");
    }

    const isAdmin = ["admin", "superVera"].includes(userProfile.role?.trim());

    if (!isAdmin) {
      throw new ForbiddenException(
        "You are not allowed to delete this booking",
      );
    }

    // 8.3 cancel all related order_items to restore virtual stock
    const { error: itemUpdateError } = await supabase
      .from("order_items")
      .update({ status: "cancelled" })
      .eq("order_id", orderId);

    if (itemUpdateError) {
      console.error("Order items update error:", itemUpdateError);
      throw new BadRequestException("Could not cancel related order items");
    }

    // 8.4 fetch order_items for email
    const { data: orderItems, error: orderItemsError } = await supabase
      .from("order_items")
      .select("item_id, quantity, start_date, end_date")
      .eq("order_id", orderId);

    if (orderItemsError || !orderItems) {
      throw new BadRequestException("Could not fetch order items for email");
    }

    // 8.5 Soft-delete the order (update only)
    const deletedAt = new Date().toISOString();
    const { error: deleteError } = await supabase
      .from("orders")
      .update({
        status: "deleted",
      })
      .eq("id", orderId);

    if (deleteError) {
      throw new BadRequestException("Could not mark booking as deleted");
    }

    // 8.6 send notification email to admin
    const adminEmailDataObject = {
      order: order.order_number,
      email: "illusia.rental.service@gmail.com",
      name: "Admin",
    };

    /*     await this.mailService.sendMail({
      to: "illusia.rental.service@gmail.com",
      subject: "Varaus poistettu - Booking deleted",
      template: BookingDeleteMail(adminEmailDataObject),
    }); */

    return {
      message: "Booking deleted",
    };
  }

  // 9. return items (when items are brought back)
  async returnItems(orderId: string, userId: string, supabase: SupabaseClient) {
    const { data: items } = await supabase
      .from("order_items")
      .select("item_id, quantity, status")
      .eq("order_id", orderId);

    if (!items || items.length === 0) {
      throw new BadRequestException("No items found for return");
    }

    for (const item of items) {
      if (item.status === "returned") {
        throw new BadRequestException("Items are already returned");
      }
    }

    // set order status to completed
    const { error: updateError } = await supabase
      .from("orders")
      .update({ status: "completed" })
      .eq("id", orderId);

    if (updateError) {
      console.error("Failed to complete booking:", updateError);
      throw new BadRequestException("Could not complete the booking");
    }

    // update number currently in storage
    for (const item of items) {
      const { data: storageItem, error } = await supabase
        .from("storage_items")
        .select("items_number_currently_in_storage")
        .eq("id", item.item_id)
        .single();

      if (error || !storageItem) {
        throw new BadRequestException("Could not find item in storage");
      }

      const updatedCount =
        (storageItem.items_number_currently_in_storage || 0) + item.quantity;

      const { error: updateItemsError } = await supabase
        .from("storage_items")
        .update({ items_number_currently_in_storage: updatedCount })
        .eq("id", item.item_id);

      if (updateItemsError) {
        throw new BadRequestException("Failed to update storage stock");
      }
    }

    //  Fetch user email
    const { data: user, error: userError } = await supabase
      .from("user_profiles")
      .select("email, full_name")
      .eq("id", userId)
      .single();

    if (userError || !user) {
      throw new BadRequestException(
        "User profile not found for email notification",
      );
    }

    // send mail to user:
    const today = dayjs().format("DD.MM.YYYY");
    const enrichedItems: EnrichedItem[] = items || [];

    for (const item of enrichedItems) {
      const { data: storageItem, error: storageItemError } = await supabase
        .from("storage_items")
        .select("translations, location_id")
        .eq("id", item.item_id)
        .single();

      if (storageItemError || !storageItem) {
        throw new BadRequestException("Could not fetch storage item details");
      }

      item.translations = storageItem.translations;
      item.location_id = storageItem.location_id;
    }

    // adapt to email:
    const { data: location, error: locationError } = await supabase
      .from("storage_locations")
      .select("name, address")
      .eq("id", enrichedItems[0].location_id)
      .single();

    const emailItems = enrichedItems.map((item) => ({
      item_id: item.item_id,
      quantity: item.quantity,
      translations: {
        fi: {
          name: item.translations?.fi.item_name ?? "Unknown",
        },
        en: {
          name: item.translations?.en.item_name ?? "Unknown",
        },
      },
    }));

    const emailData = {
      name: user.full_name,
      email: user.email,
      today,
      location: location?.name,
      items: emailItems,
    };

    /*   await this.mailService.sendMail({
      to: emailData.email,
      subject: "Palautetut tuotteet - Items returned",
      template: ItemsReturnedMail(emailData),
    }); */

    // send mail to admin
    const adminEmailData = {
      ...emailData,
      email: "illusia.rental.service@gmail.com",
      name: "Admin",
    };

    /*  await this.mailService.sendMail({
      to: "illusia.rental.service@gmail.com",
      subject: "Palautetut tuotteet - Items returned",
      template: ItemsReturnedMail(adminEmailData),
    }); */

    return { message: "Items returned successfully" };
  }

  // 10. confirm pickup of items
  async confirmPickup(orderId: string, supabase: SupabaseClient) {
    const today = new Date().toISOString().split("T")[0];

    // 10.1. Get the order item
    const { data: items } = await supabase
      .from("order_items")
      .select("item_id, quantity, status, start_date, end_date")
      .eq("order_id", orderId);

    if (!items || items.length === 0) {
      throw new BadRequestException("No items found for return");
    }

    for (const item of items) {
      if (item.status === "picked_up")
        throw new BadRequestException("Items are already picked_up");

      if (item.status !== "confirmed") {
        throw new BadRequestException(
          "Order item is not confirmed and can't be picked up",
        );
      }
      /* if (item.start_date > today) { // TODO uncomment this when the booking system is ready!!!!!!!!!!!
        throw new BadRequestException(
          "Cannot confirm pickup before the booking start date",
        );
      }

      if (item.end_date < today) {
        throw new BadRequestException(
          "Booking period has already ended. Pickup not allowed.",
        );
      } */

      // 10.2. Get associated storage item
      const { data: storageItem, error: storageError } = await supabase
        .from("storage_items")
        .select("items_number_currently_in_storage")
        .eq("id", item.item_id)
        .single();

      if (storageError || !storageItem) {
        throw new BadRequestException(
          "Storage item not found or not confirmed",
        );
      }

      const newCount =
        (storageItem.items_number_currently_in_storage || 0) -
        (item.quantity || 0);

      if (newCount < 0) {
        throw new BadRequestException("Not enough stock to confirm pickup");
      }

      // 10.3. Update storage stock
      const { error: updateStockError } = await supabase
        .from("storage_items")
        .update({ items_number_currently_in_storage: newCount })
        .eq("id", item.item_id);

      if (updateStockError) {
        throw new BadRequestException("Failed to update storage stock");
      }

      // 10.4. Update order item status to "picked_up"
      const { error: updateStatusError } = await supabase
        .from("order_items")
        .update({ status: "picked_up" })
        .eq("id", item.item_id);

      if (updateStatusError) {
        throw new BadRequestException("Failed to update order item status");
      }
    }

    // 10.5. Get user email from related order
    const { data: order } = await supabase
      .from("orders")
      .select("user_id")
      .eq("id", orderId)
      .single();

    if (!order) {
      throw new BadRequestException("Order not found");
    }

    const { data: user, error: userError } = await supabase
      .from("user_profiles")
      .select("email, full_name")
      .eq("id", order.user_id)
      .single();

    if (userError || !user) {
      throw new BadRequestException(
        "User profile not found for email notification",
      );
    }
    // send mail to user:
    const enrichedItems: EnrichedItem[] = items || [];

    for (const item of enrichedItems) {
      const { data: storageItem, error: storageItemError } = await supabase
        .from("storage_items")
        .select("translations, location_id")
        .eq("id", item.item_id)
        .single();

      if (storageItemError || !storageItem) {
        throw new BadRequestException("Could not fetch storage item details");
      }

      item.translations = storageItem.translations;
      item.location_id = storageItem.location_id;
    }

    // adapt to email:
    const { data: location, error: locationError } = await supabase
      .from("storage_locations")
      .select("name, address")
      .eq("id", enrichedItems[0].location_id)
      .single();

    const emailItems = enrichedItems.map((item) => ({
      item_id: item.item_id,
      quantity: item.quantity,
      translations: {
        fi: {
          name: item.translations?.fi.item_name ?? "Unknown",
        },
        en: {
          name: item.translations?.en.item_name ?? "Unknown",
        },
      },
    }));

    const emailData = {
      name: user.full_name,
      email: user.email,
      location: location?.name,
      pickupDate: items[0].start_date,
      items: emailItems,
    };

    /*     await this.mailService.sendMail({
      to: emailData.email,
      subject: "Noudetut tuotteet - Items picked up",
      template: ItemsPickedUpMail(emailData),
    });
 */
    // send mail to admin
    const adminEmailData = {
      ...emailData,
      email: "illusia.rental.service@gmail.com",
      name: "Admin",
    };

    /*    await this.mailService.sendMail({
      to: "illusia.rental.service@gmail.com",
      subject: "Noudetut tuotteet - Items picked up",
      template: ItemsPickedUpMail(adminEmailData),
    }); */

    return {
      message: `Pickup confirmed for order ${orderId}`,
    };
  }

  // 11. check availability of item by date range
  async checkAvailability(
    itemId: string,
    startDate: string,
    endDate: string,
    userId: string,
    supabase: SupabaseClient,
  ) {
    // Sum all overlapping bookings
    const { data: overlappingOrders, error: overlapError } = await supabase
      .from("order_items")
      .select("quantity")
      .eq("item_id", itemId) // item_id = :itemId
      .lte("start_date", endDate) // AND start_date <= :endDate
      .gte("end_date", startDate); // AND end_date   >= :startDate

    if (overlapError) {
      throw new BadRequestException("Error checking overlapping bookings");
    }

    const alreadyBookedQuantity =
      overlappingOrders?.reduce((sum, item) => sum + (item.quantity ?? 0), 0) ??
      0;

    // Get total quantity of item from storage
    const { data: itemData, error: itemError } = await supabase
      .from("storage_items")
      .select("items_number_total")
      .eq("id", itemId)
      .single();

    if (itemError || !itemData) {
      throw new BadRequestException("Item data not found");
    }

    const availableQuantity =
      itemData.items_number_total - alreadyBookedQuantity;

    return {
      item_id: itemId,
      availableQuantity,
      alreadyBookedQuantity,
      totalQuantity: itemData.items_number_total,
      startDate,
      endDate,
    };
  }

  // 12. virtual number of items for a specific date
  async getAvailableQuantityForDate(
    itemId: string,
    startdate: string,
    enddate: string,
  ) {
    const supabase = this.supabaseService.getServiceClient();

    if (!itemId || !startdate) {
      throw new BadRequestException("item_id and date are mandatory");
    }

    const num_available = await calculateAvailableQuantity(
      supabase,
      itemId,
      startdate,
      enddate,
    );

    return num_available ?? 0;
  }

  // 13. Update payment status
  async updatePaymentStatus(
    orderId: string,
    status: "invoice-sent" | "paid" | "payment-rejected" | "overdue" | null,
    supabase: SupabaseClient,
  ) {
    // Check if order exists
    const { data: order, error: orderError } = await supabase
      .from("orders")
      .select("id")
      .eq("id", orderId)
      .single();

    if (!order || orderError) {
      throw new BadRequestException("Order not found");
    }

    // Update payment_status
    const { error: updateError } = await supabase
      .from("orders")
      .update({ payment_status: status })
      .eq("id", orderId);

    if (updateError) {
      console.error("Supabase error in updatePaymentStatus():", updateError);
      throw new BadRequestException("Failed to update payment status");
    }

    return {
      message: `Payment status updated to '${status}' for order ${orderId}`,
    };
  }
}<|MERGE_RESOLUTION|>--- conflicted
+++ resolved
@@ -294,90 +294,10 @@
       }
     }
 
-<<<<<<< HEAD
     // 3.6 notify user via centralized mail service
     await this.mailService.sendBookingMail(BookingMailType.Creation, {
       orderId: order.id,
       triggeredBy: userId,
-=======
-    // 3.6 send mail to user:
-    const { data: user, error: userError } = await supabase
-      .from("user_profiles")
-      .select("full_name, email")
-      .eq("id", userId)
-      .single();
-
-    if (userError || !user) {
-      throw new BadRequestException("User not found");
-    }
-
-    const enrichedItems: EnrichedItem[] = dto.items || [];
-
-    for (const item of enrichedItems) {
-      const { data: storageItem, error: storageItemError } = await supabase
-        .from("storage_items")
-        .select("translations, location_id")
-        .eq("id", item.item_id)
-        .single();
-
-      if (storageItemError || !storageItem) {
-        throw new BadRequestException("Could not fetch storage item details");
-      }
-
-      item.translations = storageItem.translations;
-      item.location_id = storageItem.location_id;
-    }
-
-    // adapt to email:
-    const pickupDate = dayjs(enrichedItems[0].start_date).format("DD.MM.YYYY");
-
-    const { data: location, error: locationError } = await supabase
-      .from("storage_locations")
-      .select("name, address")
-      .eq("id", enrichedItems[0].location_id)
-      .single();
-
-    const emailItems = enrichedItems.map((item) => ({
-      item_id: item.item_id,
-      quantity: item.quantity,
-      translations: {
-        fi: {
-          name: item.translations?.fi.item_name ?? "Unknown",
-        },
-        en: {
-          name: item.translations?.en.item_name ?? "Unknown",
-        },
-      },
-    }));
-
-    const emailData: EmailProps = {
-      name: user.full_name,
-      email: user.email,
-      pickupDate,
-      today: dayjs().format("DD.MM.YYYY"),
-      location: location?.name,
-      items: emailItems,
-    };
-
-    await this.mailService.sendMail({
-      to: emailData.email,
-      subject: "Vastaanotettu varaus - Booking received!",
-      template: BookingCreationEmail(emailData),
-    });
-
-    // send mail to admin
-    const adminEmailData = {
-      ...emailData,
-      email: "illusia.rental.service@gmail.com",
-      name: "Admin",
-    };
-
-    await this.mailService.sendMail({
-      to: "illusia.rental.service@gmail.com",
-      subject:
-        "Uusi varaus vastaanotettu (kopio) - odottamassa toimenpiteitä -- New booking received (copy) - waiting for action",
-      template: BookingCreationEmail(adminEmailData),
->>>>>>> faecbb38
     });
 
     return warningMessage ? { order, warning: warningMessage } : order;
@@ -459,79 +379,10 @@
     const invoice = new InvoiceService(this.supabaseService);
     invoice.generateInvoice(orderId); */
 
-<<<<<<< HEAD
     // 4.6 notify user via centralized mail service
     await this.mailService.sendBookingMail(BookingMailType.Confirmation, {
       orderId,
       triggeredBy: userId,
-=======
-    // 4.6 send mail to user:
-    const today = dayjs().format("DD.MM.YYYY");
-
-    // get user profile
-    const { data: user, error: userError } = await supabase
-      .from("user_profiles")
-      .select("full_name, email")
-      .eq("id", order.user_id)
-      .single();
-
-    if (userError || !user) {
-      throw new BadRequestException("Could not load user profile");
-    }
-
-    const enrichedItems: EnrichedItem[] = items || [];
-
-    for (const item of enrichedItems) {
-      const { data: storageItem, error: storageItemError } = await supabase
-        .from("storage_items")
-        .select("translations, location_id")
-        .eq("id", item.item_id)
-        .single();
-
-      if (storageItemError || !storageItem) {
-        throw new BadRequestException("Could not fetch storage item details");
-      }
-
-      item.translations = storageItem.translations;
-      item.location_id = storageItem.location_id;
-    }
-
-    // adapt to email:
-    const pickupDate = dayjs(enrichedItems[0].start_date).format("DD.MM.YYYY");
-
-    const { data: location, error: locationError } = await supabase
-      .from("storage_locations")
-      .select("name, address")
-      .eq("id", enrichedItems[0].location_id)
-      .single();
-
-    const emailItems = enrichedItems.map((item) => ({
-      item_id: item.item_id,
-      quantity: item.quantity,
-      translations: {
-        fi: {
-          name: item.translations?.fi.item_name ?? "Unknown",
-        },
-        en: {
-          name: item.translations?.en.item_name ?? "Unknown",
-        },
-      },
-    }));
-
-    const emailData: EmailProps = {
-      name: user.full_name,
-      email: user.email,
-      pickupDate,
-      today,
-      location: location?.name,
-      items: emailItems,
-    };
-
-    /*  await this.mailService.sendMail({
-      to: emailData.email,
-      subject: "Varausvahvistus! - Booking confirmed!",
-      template: BookingConfirmationEmail(emailData),
->>>>>>> faecbb38
     });
     return { message: "Booking confirmed" };
   }
@@ -644,81 +495,11 @@
         throw new BadRequestException("Could not create updated order items");
       }
     }
-<<<<<<< HEAD
     // 5.8 notify user via centralized mail service
     await this.mailService.sendBookingMail(BookingMailType.Update, {
       orderId,
       triggeredBy: userId,
     });
-=======
-    // 5.8 send mail to user:
-    const enrichedItems: EnrichedItem[] = updatedItems || [];
-
-    for (const item of enrichedItems) {
-      const { data: storageItem, error: storageItemError } = await supabase
-        .from("storage_items")
-        .select("translations, location_id")
-        .eq("id", item.item_id)
-        .single();
-
-      if (storageItemError || !storageItem) {
-        throw new BadRequestException("Could not fetch storage item details");
-      }
-
-      item.translations = storageItem.translations;
-      item.location_id = storageItem.location_id;
-    }
-
-    // adapt to email:
-    const pickupDate = dayjs(enrichedItems[0].start_date).format("DD.MM.YYYY");
-
-    const { data: location, error: locationError } = await supabase
-      .from("storage_locations")
-      .select("name, address")
-      .eq("id", enrichedItems[0].location_id)
-      .single();
-
-    const emailItems = enrichedItems.map((item) => ({
-      item_id: item.item_id,
-      quantity: item.quantity,
-      translations: {
-        fi: {
-          name: item.translations?.fi.item_name ?? "Unknown",
-        },
-        en: {
-          name: item.translations?.en.item_name ?? "Unknown",
-        },
-      },
-    }));
-
-    const emailData: EmailProps = {
-      name: user.full_name,
-      email: user.email,
-      pickupDate,
-      today: dayjs().format("DD.MM.YYYY"),
-      location: location?.name,
-      items: emailItems,
-    };
-
-    /* await this.mailService.sendMail({
-      to: emailData.email,
-      subject: "Varaus päivitetty - Booking updated",
-      template: BookingUpdateEmail(emailData),
-    }); */
-
-    // send mail to admin
-    const adminEmailData = {
-      ...emailData,
-      email: "illusia.rental.service@gmail.com",
-      name: "Admin",
-    };
-
-    /*  await this.mailService.sendMail({
-      to: "illusia.rental.service@gmail.com",
-      subject: "Varaus päivitetty - Booking updated - waiting to be confirmed",
-      template: BookingUpdateEmail(adminEmailData),
-    }); */
->>>>>>> faecbb38
 
     const { data: updatedOrder, error: orderError } = await supabase
       .from("orders")
