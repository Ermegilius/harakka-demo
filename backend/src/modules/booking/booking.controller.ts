import {
  Body,
  Controller,
  Delete,
  Get,
  Param,
  Query,
  Post,
  Put,
  Req,
  BadRequestException,
  Patch,
} from "@nestjs/common";
import { BookingService } from "./booking.service";
import { RoleService } from "../role/role.service";
import { CreateBookingDto } from "./dto/create-booking.dto";
import { AuthRequest } from "src/middleware/interfaces/auth-request.interface";
import { ValidBookingOrder } from "./types/booking.interface";
import { UpdateBookingDto } from "./dto/update-booking.dto";
import { Roles } from "src/decorators/roles.decorator";
import { handleSupabaseError } from "@src/utils/handleError.utils";

@Controller("bookings")
export class BookingController {
  constructor(
    private readonly bookingService: BookingService,
    private readonly roleService: RoleService,
  ) {}

  /**
   * Get ordered bookings with optional filters.
   * Accessible by all admins within their organization.
   * @param req - Request object
   * @param searchquery - Search query for filtering bookings
   * @param ordered_by - Column to order by (default: created_at)
   * @param status_filter - Filter by booking status
   * @param page - Page number for pagination (default: 1)
   * @param limit - Number of items per page (default: 10)
   * @param ascending - Whether to sort in ascending order (default: false)
   * @param org_id - Organization ID for scoping (required)
   * @returns Paginated and filtered list of bookings
   */
  @Get("ordered")
  @Roles(["requester", "storage_manager", "tenant_admin"], {
    match: "any",
    sameOrg: true,
  })
  getOrderedBookings(
    @Req() req: AuthRequest,
    @Query("search") searchquery: string,
    @Query("order") ordered_by: ValidBookingOrder = "created_at",
    @Query("status") status_filter: string,
    @Query("page") page: string = "1",
    @Query("limit") limit: string = "10",
    @Query("ascending") ascending: string = "false",
  ) {
    const org_id = req.headers["x-org-id"] as string;
    if (!org_id) {
      throw new BadRequestException("Organization context is required");
    }
    const supabase = req.supabase;
    const pageNum = parseInt(page, 10);
    const limitNum = parseInt(limit, 10);
    const is_ascending = ascending.toLowerCase() === "true";

    return this.bookingService.getOrderedBookings(
      supabase,
      org_id,
      pageNum,
      limitNum,
      is_ascending,
      ordered_by,
      searchquery,
      status_filter,
    );
  }

  /**
   * Get bookings of the current authenticated user.
   * Accessible by users and all admins within their organization.
   * @param req - Authenticated request object
   * @param page - Page number for pagination (default: 1)
   * @param limit - Number of items per page (default: 10)
   * @returns Paginated list of the user's bookings
   */
  @Get("my")
  @Roles(["user", "requester", "storage_manager", "tenant_admin"], {
    match: "any",
    sameOrg: true,
  })
  async getOwnBookings(
    @Req() req: AuthRequest,
    @Query("page") page: string = "1",
    @Query("limit") limit: string = "10",
  ) {
    const pageNumber = parseInt(page, 10);
    const limitNumber = parseInt(limit, 10);
    const activeOrgId = req.headers["x-org-id"] as string;
    const activeRole = req.headers["x-role-name"] as string;
    const userId = req.user.id;
    if (!activeOrgId || !activeRole) {
      throw new BadRequestException("Organization context is required");
    }

    return this.bookingService.getMyBookings(
      req,
      pageNumber,
      limitNumber,
      userId,
      activeOrgId,
      activeRole,
    );
  }

  /**
   * Get a specific booking by its ID.
   * Accessible by tenant admins and storage managers within their organization.
   * @param req - Authenticated request object
   * @param booking_id - ID of the booking to retrieve
   * @param page - Page number for pagination (default: 1)
   * @param limit - Number of items per page (default: 10)
   * @param org_id - Organization ID for scoping (required)
   * @returns Booking details
   */
  //TODO: limit to activeContext organization
  @Get("id/:id")
  @Roles(["tenant_admin", "storage_manager"])
  async getBookingByID(
    @Req() req: AuthRequest,
    @Param("id") booking_id: string,
    @Query("page") page: string = "1",
    @Query("limit") limit: string = "10",
  ) {
    const pageNum = parseInt(page, 10);
    const limitNum = parseInt(limit, 10);
    const supabase = req.supabase;
    const org_id = req.headers["x-org-id"] as string;
    if (!org_id)
      throw new BadRequestException("org_id query param is required");
    return this.bookingService.getBookingByID(
      supabase,
      booking_id,
      pageNum,
      limitNum,
      org_id,
    );
  }

  /**
   * Get the total count of bookings in the system.
   * Tenant admins can only see the count of bookings in their organization.
   * @param req - Authenticated request object
   * @returns Total bookings count
   */
  //TODO: limit to activeContext organization
  @Get("count")
  @Roles(["storage_manager", "tenant_admin", "super_admin"], {
    match: "any",
    sameOrg: true,
  })
  async getBookingsCount(@Req() req: AuthRequest) {
    const supabase = req.supabase;
    return this.bookingService.getBookingsCount(supabase);
  }

  /**
   * Get bookings of a specific user by their ID.
   * Accessible by tenant admins and super admins within their organization.
   * @param userId - ID of the user whose bookings to retrieve
   * @param req - Authenticated request object
   * @param page - Page number for pagination (default: 1)
   * @param limit - Number of items per page (default: 10)
   * @returns Paginated list of the user's bookings
   */
  @Get("user/:userId")
  @Roles(["storage_manager", "tenant_admin"], {
    match: "any",
    sameOrg: true,
  })
  async getUserBookings(
    @Param("userId") userId: string,
    @Req() req: AuthRequest,
    @Query("page") page: string = "1",
    @Query("limit") limit: string = "10",
  ) {
    const pageNumber = parseInt(page, 10);
    const limitNumber = parseInt(limit, 10);
    const activeOrgId = req.headers["x-org-id"] as string;
    const activeRole = req.headers["x-role-name"] as string;

    if (!activeOrgId || !activeRole) {
      throw new BadRequestException("Organization context is required");
    }

    return this.bookingService.getUserBookings(
      req,
      pageNumber,
      limitNumber,
<<<<<<< HEAD
      activeOrgId,
      activeRole,
=======
      userId,
      activeOrgId,
>>>>>>> b8179e99
    );
  }

  /**
   * Create a new booking.
   * Accessible by users, requesters, storage managers, and tenant admins within their organization.
   * @param dto - Booking data
   * @param req - Authenticated request object
   * @returns Created booking
   */
  @Post()
  @Roles(["user", "requester", "storage_manager", "tenant_admin"], {
    match: "any",
    sameOrg: true,
  })
  async createBooking(@Body() dto: CreateBookingDto, @Req() req: AuthRequest) {
    try {
      const userId = req.user.id;
      if (!userId)
        throw new BadRequestException("No userId found: user_id is required");
      const supabase = req.supabase;
      const activeOrgId = req.headers["x-org-id"] as string;
      const activeRoleName = req.headers["x-role-name"] as string;

      if (!activeOrgId || !activeRoleName) {
        throw new BadRequestException(
          "Organization context and role are required",
        );
      }
      // put user-ID to DTO
      const dtoWithUserId = { ...dto, user_id: userId };
      return this.bookingService.createBooking(dtoWithUserId, supabase, {
        roleName: activeRoleName,
        orgId: activeOrgId,
      });
    } catch (error) {
      handleSupabaseError(error);
    }
  }

  /**
   * Update an existing booking.
   * Users can update their own bookings, while storage managers and tenant admins can update bookings within their organization.
   * @param id - ID of the booking to update
   * @param dto - Updated booking data
   * @param req - Authenticated request object
   * @returns Updated booking
   */
  //TODO: limit to activeContext organization, check own bookings handling
  @Put(":id/update")
  @Roles(["user", "requester", "storage_manager", "tenant_admin"], {
    match: "any",
    sameOrg: true,
  })
  async updateBooking(
    @Param("id") id: string,
    @Body() dto: UpdateBookingDto,
    @Req() req: AuthRequest,
  ) {
    const userId = req.user.id;
    return this.bookingService.updateBooking(id, userId, dto, req);
  }

  /**
   * Confirm a booking.
   * Accessible by storage managers and tenant admins within their organization.
   * @param bookingId - ID of the booking to confirm
   * @param req - Authenticated request object
   * @returns Confirmation result
   */
  //TODO: limit to activeContext organization
  @Put(":id/confirm")
  @Roles(["storage_manager", "tenant_admin"], {
    match: "any",
    sameOrg: true,
  })
  async confirm(@Param("id") bookingId: string, @Req() req: AuthRequest) {
    const userId = req.user.id;
    const supabase = req.supabase;

    return this.bookingService.confirmBooking(bookingId, userId, supabase);
  }

  /**
   * Reject a booking.
   * Accessible by storage managers and tenant admins within their organization.
   * @param id - ID of the booking to reject
   * @param req - Authenticated request object
   * @returns Rejection result
   */
  //TODO: limit to activeContext organization
  @Put(":id/reject")
  @Roles(["storage_manager", "tenant_admin"], {
    match: "any",
    sameOrg: true,
  })
  async reject(@Param("id") id: string, @Req() req: AuthRequest) {
    const userId = req.user.id;
    return this.bookingService.rejectBooking(id, userId, req);
  }

  //TODO: remove and replace by id/confirm, it already contain activeRole
  // Confirm booking items for the active organization; supports all or a selected subset via item_ids
  @Put(":id/confirm-for-org")
  async confirmForOrg(
    @Param("id") id: string,
    @Req() req: AuthRequest,
    @Query("org_id") org_id?: string,
    @Body()
    itemIds?: string[],
  ) {
    const orgId = org_id || "";
    if (!orgId) throw new BadRequestException("org_id query param is required");
    return this.bookingService.confirmBookingItemsForOrg(
      id,
      orgId,
      req,
      itemIds,
    );
  }

  //TODO: remove and replace by id/reject, it already contain activeRole
  // Reject booking items for the active organization; supports all or a selected subset via item_ids
  @Put(":id/reject-for-org")
  async rejectForOrg(
    @Param("id") id: string,
    @Req() req: AuthRequest,
    @Query("org_id") org_id?: string,
    @Body()
    itemIds?: string[],
  ) {
    const orgId = org_id || "";
    if (!orgId) throw new BadRequestException("org_id query param is required");
    return this.bookingService.rejectBookingItemsForOrg(
      id,
      orgId,
      req,
      itemIds,
    );
  }

  /**
   * Cancel a booking.
   * Users can cancel their own bookings, while storage managers and tenant admins can cancel bookings within their organization.
   * @param id - ID of the booking to cancel
   * @param req - Authenticated request object
   * @returns Cancellation result
   */
  //TODO: limit to activeContext
  @Delete(":id/cancel")
  @Roles(["user", "storage_manager", "tenant_admin"], {
    match: "any",
    sameOrg: true,
  })
  async cancel(@Param("id") id: string, @Req() req: AuthRequest) {
    const userId = req.user.id;
    return this.bookingService.cancelBooking(id, userId, req);
  }

  /**
   * Delete a booking.
   * Accessible only by tenant admins within their organization.
   * @param id - ID of the booking to delete
   * @param req - Authenticated request object
   * @returns Deletion result
   */
  //TODO: update or remove completely depending on the customer feedback, do we really delete any orders? If yes, limit by activeContext
  @Delete(":id/delete")
  @Roles(["tenant_admin"], {
    match: "any",
    sameOrg: true,
  })
  async delete(@Param("id") id: string, @Req() req: AuthRequest) {
    const userId = req.user.id;
    return this.bookingService.deleteBooking(id, userId, req);
  }

  /**
   * Mark a booking as "returned."
   * Accessible by storage managers and tenant admins within their organization.
   * @param id - ID of the booking to mark as returned
   * @param req - Authenticated request object
   * @returns Return result
   */
  @Patch(":id/return")
  @Roles(["storage_manager", "tenant_admin"], {
    match: "any",
    sameOrg: true,
  })
  async returnItems(
    @Param("id") id: string,
    @Req() req: AuthRequest,
    @Body() itemIds?: string[],
  ) {
    const orgId = req.headers["x-org-id"] as string;
    if (!orgId) throw new Error("Missing org ID");
    return this.bookingService.returnItems(req, id, orgId, itemIds);
  }

  /**
   * Mark a booking as "picked up."
   * Accessible by storage managers and tenant admins within their organization.
   * @param bookingId - ID of the booking to mark as picked up
   * @param req - Authenticated request object
   * @returns Pickup confirmation result
   */
  @Patch(":bookingId/pickup")
  @Roles(["storage_manager", "tenant_admin"], {
    match: "any",
    sameOrg: true,
  })
  async pickup(
    @Param("bookingId") bookingId: string,
    @Req() req: AuthRequest,
    @Body() body: { itemIds: string[]; location_id: string },
  ) {
    const supabase = req.supabase;
    const orgId = req.headers["x-org-id"] as string;
    const { itemIds, location_id } = body;
    return this.bookingService.confirmPickup(
      supabase,
      bookingId,
      orgId,
      location_id,
      itemIds,
    );
  }

  /**
   * Mark items as cancelled from a booking.
   * Meaning they will not be picked up
   */
  @Patch(":bookingId/cancel")
  async cancelItems(
    @Param("bookingId") bookingId: string,
    @Req() req: AuthRequest,
    @Body() itemIds: string[],
  ) {
    const supabase = req.supabase;
    const orgId = req.headers["x-org-id"] as string;
    return this.bookingService.cancelBookingItem(
      supabase,
      bookingId,
      orgId,
      itemIds,
    );
  }
  /**
   * Set items to be marked as picked up by user and not admin
   */
  @Patch(":bookingId/self-pickup")
  async updateSelfPickup(
    @Param("bookingId") bookingId: string,
    @Req() req: AuthRequest,
    @Body() body: { location_id: string; newStatus: boolean },
  ) {
    const supabase = req.supabase;
    const orgId = req.headers["x-org-id"] as string;
    return this.bookingService.updateSelfPickup(
      supabase,
      bookingId,
      orgId,
      body,
    );
  }
}<|MERGE_RESOLUTION|>--- conflicted
+++ resolved
@@ -196,13 +196,7 @@
       req,
       pageNumber,
       limitNumber,
-<<<<<<< HEAD
       activeOrgId,
-      activeRole,
-=======
-      userId,
-      activeOrgId,
->>>>>>> b8179e99
     );
   }
 
