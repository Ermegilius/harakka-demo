--- conflicted
+++ resolved
@@ -4,13 +4,11 @@
   Param,
   NotFoundException,
   Query,
+  Req,
 } from "@nestjs/common";
 import { StorageLocationsService } from "./storage-locations.service";
 import { StorageLocationsRow } from "./interfaces/storage-location";
-<<<<<<< HEAD
-=======
 import { AuthRequest } from "src/middleware/interfaces/auth-request.interface";
->>>>>>> 9f4dd7a7
 import { SupabaseService } from "../supabase/supabase.service";
 
 @Controller("api/storage-locations")
@@ -22,6 +20,7 @@
 
   @Get()
   async getAllLocations(
+    @Req() req: AuthRequest,
     @Query("page") page: string = "1",
     @Query("limit") limit: string = "10",
   ): Promise<{
@@ -32,15 +31,11 @@
   }> {
     const pageNumber = parseInt(page, 10);
     const limitNumber = parseInt(limit, 10);
-<<<<<<< HEAD
-    const supabase = this.supabaseService.getAnonClient();
-=======
     const supabase = req.supabase || this.supabaseService.getAnonClient();
     if (!supabase) {
       throw new Error("Supabase client is undefined.");
     }
 
->>>>>>> 9f4dd7a7
     return this.storageLocationsService.getAllLocations(
       supabase,
       pageNumber,
