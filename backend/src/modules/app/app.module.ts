import {
  Module,
  MiddlewareConsumer,
  NestModule,
  RequestMethod,
} from "@nestjs/common";
import { ConfigModule } from "@nestjs/config";
import { AppController } from "./app.controller";
import { AppService } from "./app.service";
import * as path from "path";
import * as dotenv from "dotenv";
import * as dotenvExpand from "dotenv-expand";
import { ThrottlerModule } from "@nestjs/throttler";
import { BookingModule } from "../booking/booking.module";
import { ItemImagesModule } from "../item-images/item-images.module";
import { LogsModule } from "../logs_module/logs.module";
import { MailModule } from "../mail/mail.module";
import { StorageItemsModule } from "../storage-items/storage-items.module";
import { StorageLocationsModule } from "../storage-locations/storage-locations.module";
import { TagModule } from "../tag/tag.module";
import { UserModule } from "../user/user.module";
import { SupabaseModule } from "../supabase/supabase.module";
import { AuthMiddleware } from "../../middleware/Auth.middleware";
import { BookingController } from "../booking/booking.controller";
import { UserController } from "../user/user.controller";
import { BookingItemsModule } from "../booking_items/booking-items.module";
import { BookingItemsController } from "../booking_items/booking-items.controller";
import { LogsController } from "../logs_module/logs.controller";
import { RoleModule } from "../role/role.module";
import { RoleController } from "../role/role.controller";
import { AuthModule } from "../auth/auth.module";
import { JwtModule } from "../jwt/jwt.module";
import { RolesGuard } from "src/guards/roles.guard";
import { OrganizationsModule } from "../organization/organizations.module";
import { OrganizationsController } from "../organization/organizations.controller";
import { UserBanningModule } from "../user-banning/user-banning.module";
import { OrganizationLocationsModule } from "../organization-locations/organization_locations.module";
import { CategoriesModule } from "../categories/categories.module";
import { StorageItemsController } from "../storage-items/storage-items.controller";
import { UserSetupController } from "../user/user-setup.controller";
import { RemindersModule } from "../reminders/reminders.module";

// Load and expand environment variables before NestJS modules initialize
// Only load env files if SUPABASE_URL is not already set (meaning env-cmd hasn't run)
if (!process.env.SUPABASE_URL) {
  console.log("SUPABASE_URL not found in environment, loading env files...");

  // Load .env first (base configuration)
  const baseEnvFile = path.resolve(process.cwd(), "../.env");
  const baseEnv = dotenv.config({ path: baseEnvFile });
  dotenvExpand.expand(baseEnv);

  // Load .env.local second (overrides base configuration)
  const localEnvFile = path.resolve(process.cwd(), "../.env.local");
  const localEnv = dotenv.config({ path: localEnvFile });
  dotenvExpand.expand(localEnv);
  console.log(
    "Loaded env files manually:",
    localEnv.parsed ? "SUCCESS" : "FAILED",
  );
} else {
  console.log("Using environment variables from env-cmd or external source");
  console.log("SUPABASE_URL:", process.env.SUPABASE_URL);
}

@Module({
  imports: [
    ConfigModule.forRoot({
      isGlobal: true,
      ignoreEnvFile: true,
    }),
    ThrottlerModule.forRoot({
      throttlers: [
        {
          ttl: 60000, // time to live in milliseconds (1 minute)
          limit: 5, // max 5 requests per minute
        },
      ],
    }),
    AuthModule,
    BookingModule,
    CategoriesModule,
    ItemImagesModule,
    LogsModule,
    MailModule,
    StorageItemsModule,
    StorageLocationsModule,
    TagModule,
    UserModule,
    SupabaseModule,
    BookingItemsModule,
    RoleModule,
    JwtModule,
    OrganizationsModule,
    UserBanningModule,
    OrganizationLocationsModule,
    RemindersModule,
  ],
  controllers: [AppController],
  providers: [AppService, { provide: "APP_GUARD", useClass: RolesGuard }],
})
export class AppModule implements NestModule {
  configure(consumer: MiddlewareConsumer) {
    consumer
      .apply(AuthMiddleware)
      .exclude(
        // Public authentication endpoints - these should NOT require authentication
        { path: "auth/test-login", method: RequestMethod.POST },
        { path: "auth/get-fresh-token", method: RequestMethod.POST },
        { path: "auth/endpoints", method: RequestMethod.GET },

        // User setup flow
        { path: "user-setup/setup", method: RequestMethod.POST },
        { path: "user-setup/check-status", method: RequestMethod.POST },

        // Health checks and public endpoints
        { path: "health", method: RequestMethod.GET },
        { path: "", method: RequestMethod.GET }, // Root endpoint

        // Public storage-items routes
        { path: "storage-items/ordered", method: RequestMethod.GET },
        { path: "storage-items/by-tag/:tagId", method: RequestMethod.GET },
        {
          path: "storage-items/availability/:itemId",
          method: RequestMethod.GET,
        },
        { path: "storage-items/id/:id", method: RequestMethod.GET },
        { path: "api/storage-locations", method: RequestMethod.GET },
        { path: "storage-locations", method: RequestMethod.GET },
        { path: "storage-locations/*path", method: RequestMethod.GET },

        // Public tag endpoints
        { path: "tags", method: RequestMethod.GET },
        { path: "tags/*path", method: RequestMethod.GET },

        // Public item images endpoints
        { path: "item-images/*path", method: RequestMethod.GET },

        // Public storage-item availability endpoints (for checking item availability)
        { path: "storage-items/availability/*path", method: RequestMethod.GET },

        // Organization_items public endpoints
        { path: "org-items", method: RequestMethod.GET },
        { path: "org-items/*path", method: RequestMethod.GET },

        // Organizations public endpoints
        { path: "organizations", method: RequestMethod.GET },
        { path: "organizations/*path", method: RequestMethod.GET },

        // Organization-locations public endpoints
        { path: "organization-locations", method: RequestMethod.GET },
        { path: "organization-locations/*path", method: RequestMethod.GET },

        // Public Category Endpoint
        { path: "categories", method: RequestMethod.GET },

<<<<<<< HEAD
        // Cron/scheduler endpoints (secured by header secret)
        { path: "cron/reminders/run", method: RequestMethod.POST },
=======
        // Public mail endpoint for contact form
        { path: "mail/send", method: RequestMethod.POST },
>>>>>>> 4d4832da
      )
      .forRoutes(
        // Protected controllers
        BookingController,
        UserController,
        UserSetupController,
        BookingItemsController,
        LogsController,
        RoleController,
        OrganizationsController,
        StorageItemsController,

        { path: "*", method: RequestMethod.ALL },
      );
  }
}<|MERGE_RESOLUTION|>--- conflicted
+++ resolved
@@ -154,13 +154,11 @@
         // Public Category Endpoint
         { path: "categories", method: RequestMethod.GET },
 
-<<<<<<< HEAD
         // Cron/scheduler endpoints (secured by header secret)
         { path: "cron/reminders/run", method: RequestMethod.POST },
-=======
+
         // Public mail endpoint for contact form
         { path: "mail/send", method: RequestMethod.POST },
->>>>>>> 4d4832da
       )
       .forRoutes(
         // Protected controllers
