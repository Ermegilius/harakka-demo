--- conflicted
+++ resolved
@@ -12,11 +12,8 @@
 import { AuthRequest } from "./interfaces/auth-request.interface";
 import { JwtService } from "../modules/jwt/jwt.service";
 import { JWTPayload } from "../modules/jwt/interfaces/jwt.interface";
-<<<<<<< HEAD
 import { ViewUserRolesWithDetails } from "@common/role.types";
-=======
 import type { Database } from "@common/supabase.types";
->>>>>>> 647a0693
 
 /**
  * AuthMiddleware
