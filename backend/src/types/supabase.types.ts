--- conflicted
+++ resolved
@@ -4,119 +4,118 @@
   | boolean
   | null
   | { [key: string]: Json | undefined }
-  | Json[]
+  | Json[];
 
 export type Database = {
   graphql_public: {
     Tables: {
-      [_ in never]: never
-    }
+      [_ in never]: never;
+    };
     Views: {
-      [_ in never]: never
-    }
+      [_ in never]: never;
+    };
     Functions: {
       graphql: {
         Args: {
-          operationName?: string
-          query?: string
-          variables?: Json
-          extensions?: Json
-        }
-        Returns: Json
-      }
-    }
+          operationName?: string;
+          query?: string;
+          variables?: Json;
+          extensions?: Json;
+        };
+        Returns: Json;
+      };
+    };
     Enums: {
-      [_ in never]: never
-    }
+      [_ in never]: never;
+    };
     CompositeTypes: {
-      [_ in never]: never
-    }
-  }
+      [_ in never]: never;
+    };
+  };
   public: {
     Tables: {
       audit_logs: {
         Row: {
-          action: string
-          created_at: string | null
-          id: string
-          new_values: Json | null
-          old_values: Json | null
-          record_id: string
-          table_name: string
-          user_id: string | null
-        }
-        Insert: {
-          action: string
-          created_at?: string | null
-          id?: string
-          new_values?: Json | null
-          old_values?: Json | null
-          record_id: string
-          table_name: string
-          user_id?: string | null
-        }
-        Update: {
-          action?: string
-          created_at?: string | null
-          id?: string
-          new_values?: Json | null
-          old_values?: Json | null
-          record_id?: string
-          table_name?: string
-          user_id?: string | null
-        }
-        Relationships: []
-      }
+          action: string;
+          created_at: string | null;
+          id: string;
+          new_values: Json | null;
+          old_values: Json | null;
+          record_id: string;
+          table_name: string;
+          user_id: string | null;
+        };
+        Insert: {
+          action: string;
+          created_at?: string | null;
+          id?: string;
+          new_values?: Json | null;
+          old_values?: Json | null;
+          record_id: string;
+          table_name: string;
+          user_id?: string | null;
+        };
+        Update: {
+          action?: string;
+          created_at?: string | null;
+          id?: string;
+          new_values?: Json | null;
+          old_values?: Json | null;
+          record_id?: string;
+          table_name?: string;
+          user_id?: string | null;
+        };
+        Relationships: [];
+      };
       invoices: {
         Row: {
-          created_at: string | null
-          due_date: string | null
-          id: string
-          invoice_number: string
-          order_id: string | null
-          pdf_url: string | null
-          reference_number: string | null
-          total_amount: number | null
-          user_id: string | null
-        }
-        Insert: {
-          created_at?: string | null
-          due_date?: string | null
-          id?: string
-          invoice_number: string
-          order_id?: string | null
-          pdf_url?: string | null
-          reference_number?: string | null
-          total_amount?: number | null
-          user_id?: string | null
-        }
-        Update: {
-          created_at?: string | null
-          due_date?: string | null
-          id?: string
-          invoice_number?: string
-          order_id?: string | null
-          pdf_url?: string | null
-          reference_number?: string | null
-          total_amount?: number | null
-          user_id?: string | null
-        }
-        Relationships: [
-          {
-            foreignKeyName: "invoices_order_id_fkey"
-            columns: ["order_id"]
-            isOneToOne: false
-            referencedRelation: "orders"
-            referencedColumns: ["id"]
-          },
-          {
-            foreignKeyName: "invoices_user_id_fkey"
-            columns: ["user_id"]
-            isOneToOne: false
-            referencedRelation: "user_profiles"
-            referencedColumns: ["id"]
-          },
-<<<<<<< HEAD
+          created_at: string | null;
+          due_date: string | null;
+          id: string;
+          invoice_number: string;
+          order_id: string | null;
+          pdf_url: string | null;
+          reference_number: string | null;
+          total_amount: number | null;
+          user_id: string | null;
+        };
+        Insert: {
+          created_at?: string | null;
+          due_date?: string | null;
+          id?: string;
+          invoice_number: string;
+          order_id?: string | null;
+          pdf_url?: string | null;
+          reference_number?: string | null;
+          total_amount?: number | null;
+          user_id?: string | null;
+        };
+        Update: {
+          created_at?: string | null;
+          due_date?: string | null;
+          id?: string;
+          invoice_number?: string;
+          order_id?: string | null;
+          pdf_url?: string | null;
+          reference_number?: string | null;
+          total_amount?: number | null;
+          user_id?: string | null;
+        };
+        Relationships: [
+          {
+            foreignKeyName: "invoices_order_id_fkey";
+            columns: ["order_id"];
+            isOneToOne: false;
+            referencedRelation: "orders";
+            referencedColumns: ["id"];
+          },
+          {
+            foreignKeyName: "invoices_user_id_fkey";
+            columns: ["user_id"];
+            isOneToOne: false;
+            referencedRelation: "user_profiles";
+            referencedColumns: ["id"];
+          },
         ];
       };
       order_items: {
@@ -165,196 +164,15 @@
           total_days?: number;
           unit_price?: number | null;
         };
-=======
-        ]
-      }
-      order_items: {
-        Row: {
-          created_at: string | null
-          end_date: string
-          id: string
-          item_id: string
-          location_id: string
-          order_id: string
-          provider_organization_id: string | null
-          quantity: number
-          start_date: string
-          status: string
-          subtotal: number | null
-          total_days: number
-          unit_price: number | null
-        }
-        Insert: {
-          created_at?: string | null
-          end_date: string
-          id?: string
-          item_id: string
-          location_id: string
-          order_id: string
-          provider_organization_id?: string | null
-          quantity?: number
-          start_date: string
-          status: string
-          subtotal?: number | null
-          total_days: number
-          unit_price?: number | null
-        }
-        Update: {
-          created_at?: string | null
-          end_date?: string
-          id?: string
-          item_id?: string
-          location_id?: string
-          order_id?: string
-          provider_organization_id?: string | null
-          quantity?: number
-          start_date?: string
-          status?: string
-          subtotal?: number | null
-          total_days?: number
-          unit_price?: number | null
-        }
-        Relationships: [
-          {
-            foreignKeyName: "order_items_item_id_fkey"
-            columns: ["item_id"]
-            isOneToOne: false
-            referencedRelation: "storage_items"
-            referencedColumns: ["id"]
-          },
-          {
-            foreignKeyName: "order_items_item_id_fkey"
-            columns: ["item_id"]
-            isOneToOne: false
-            referencedRelation: "view_item_location_summary"
-            referencedColumns: ["storage_item_id"]
-          },
-          {
-            foreignKeyName: "order_items_item_id_fkey"
-            columns: ["item_id"]
-            isOneToOne: false
-            referencedRelation: "view_item_ownership_summary"
-            referencedColumns: ["storage_item_id"]
-          },
-          {
-            foreignKeyName: "order_items_location_id_fkey"
-            columns: ["location_id"]
-            isOneToOne: false
-            referencedRelation: "storage_locations"
-            referencedColumns: ["id"]
-          },
-          {
-            foreignKeyName: "order_items_order_id_fkey"
-            columns: ["order_id"]
-            isOneToOne: false
-            referencedRelation: "orders"
-            referencedColumns: ["id"]
-          },
-          {
-            foreignKeyName: "order_items_provider_organization_id_fkey"
-            columns: ["provider_organization_id"]
-            isOneToOne: false
-            referencedRelation: "organizations"
-            referencedColumns: ["id"]
-          },
-        ]
-      }
-      orders: {
-        Row: {
-          created_at: string | null
-          discount_amount: number | null
-          discount_code: string | null
-          final_amount: number | null
-          id: string
-          notes: string | null
-          order_number: string
-          payment_details: Json | null
-          payment_status: string | null
-          status: string
-          total_amount: number | null
-          updated_at: string | null
-          user_id: string
-        }
-        Insert: {
-          created_at?: string | null
-          discount_amount?: number | null
-          discount_code?: string | null
-          final_amount?: number | null
-          id?: string
-          notes?: string | null
-          order_number: string
-          payment_details?: Json | null
-          payment_status?: string | null
-          status: string
-          total_amount?: number | null
-          updated_at?: string | null
-          user_id: string
-        }
-        Update: {
-          created_at?: string | null
-          discount_amount?: number | null
-          discount_code?: string | null
-          final_amount?: number | null
-          id?: string
-          notes?: string | null
-          order_number?: string
-          payment_details?: Json | null
-          payment_status?: string | null
-          status?: string
-          total_amount?: number | null
-          updated_at?: string | null
-          user_id?: string
-        }
-        Relationships: []
-      }
-      organization_items: {
-        Row: {
-          created_at: string | null
-          created_by: string | null
-          id: string
-          is_active: boolean | null
-          organization_id: string
-          owned_quantity: number
-          storage_item_id: string
-          storage_location_id: string
-          updated_at: string | null
-          updated_by: string | null
-        }
-        Insert: {
-          created_at?: string | null
-          created_by?: string | null
-          id?: string
-          is_active?: boolean | null
-          organization_id: string
-          owned_quantity?: number
-          storage_item_id: string
-          storage_location_id: string
-          updated_at?: string | null
-          updated_by?: string | null
-        }
-        Update: {
-          created_at?: string | null
-          created_by?: string | null
-          id?: string
-          is_active?: boolean | null
-          organization_id?: string
-          owned_quantity?: number
-          storage_item_id?: string
-          storage_location_id?: string
-          updated_at?: string | null
-          updated_by?: string | null
-        }
->>>>>>> 0f71faa1
-        Relationships: [
-          {
-            foreignKeyName: "erm_organization_items_organization_id_fkey"
-            columns: ["organization_id"]
-            isOneToOne: false
-            referencedRelation: "organizations"
-            referencedColumns: ["id"]
-          },
-          {
-<<<<<<< HEAD
+        Relationships: [
+          {
+            foreignKeyName: "order_items_item_id_fkey";
+            columns: ["item_id"];
+            isOneToOne: false;
+            referencedRelation: "storage_items";
+            referencedColumns: ["id"];
+          },
+          {
             foreignKeyName: "order_items_item_id_fkey";
             columns: ["item_id"];
             isOneToOne: false;
@@ -374,23 +192,15 @@
             isOneToOne: false;
             referencedRelation: "storage_locations";
             referencedColumns: ["id"];
-=======
-            foreignKeyName: "erm_organization_items_storage_item_id_fkey"
-            columns: ["storage_item_id"]
-            isOneToOne: false
-            referencedRelation: "storage_items"
-            referencedColumns: ["id"]
->>>>>>> 0f71faa1
-          },
-          {
-            foreignKeyName: "erm_organization_items_storage_item_id_fkey"
-            columns: ["storage_item_id"]
-            isOneToOne: false
-            referencedRelation: "view_item_location_summary"
-            referencedColumns: ["storage_item_id"]
-          },
-          {
-<<<<<<< HEAD
+          },
+          {
+            foreignKeyName: "order_items_order_id_fkey";
+            columns: ["order_id"];
+            isOneToOne: false;
+            referencedRelation: "orders";
+            referencedColumns: ["id"];
+          },
+          {
             foreignKeyName: "order_items_provider_organization_id_fkey";
             columns: ["provider_organization_id"];
             isOneToOne: false;
@@ -400,90 +210,37 @@
         ];
       };
       orders: {
-=======
-            foreignKeyName: "erm_organization_items_storage_item_id_fkey"
-            columns: ["storage_item_id"]
-            isOneToOne: false
-            referencedRelation: "view_item_ownership_summary"
-            referencedColumns: ["storage_item_id"]
-          },
-          {
-            foreignKeyName: "organization_items_storage_location_id_fkey"
-            columns: ["storage_location_id"]
-            isOneToOne: false
-            referencedRelation: "storage_locations"
-            referencedColumns: ["id"]
-          },
-        ]
-      }
-      organization_locations: {
-        Row: {
-          created_at: string | null
-          id: string
-          is_active: boolean | null
-          organization_id: string
-          storage_location_id: string
-          updated_at: string | null
-        }
-        Insert: {
-          created_at?: string | null
-          id?: string
-          is_active?: boolean | null
-          organization_id: string
-          storage_location_id: string
-          updated_at?: string | null
-        }
-        Update: {
-          created_at?: string | null
-          id?: string
-          is_active?: boolean | null
-          organization_id?: string
-          storage_location_id?: string
-          updated_at?: string | null
-        }
-        Relationships: [
-          {
-            foreignKeyName: "erm_organization_locations_organization_id_fkey"
-            columns: ["organization_id"]
-            isOneToOne: false
-            referencedRelation: "organizations"
-            referencedColumns: ["id"]
-          },
-          {
-            foreignKeyName: "erm_organization_locations_storage_location_id_fkey"
-            columns: ["storage_location_id"]
-            isOneToOne: false
-            referencedRelation: "storage_locations"
-            referencedColumns: ["id"]
-          },
-        ]
-      }
-      organizations: {
->>>>>>> 0f71faa1
-        Row: {
-          created_at: string | null
-          created_by: string | null
-          description: string | null
-          id: string
-          is_active: boolean | null
-          name: string
-          slug: string
-          updated_at: string | null
-          updated_by: string | null
-        }
-        Insert: {
-          created_at?: string | null
-          created_by?: string | null
-          description?: string | null
-          id?: string
-          is_active?: boolean | null
-          name: string
-          slug: string
-          updated_at?: string | null
-          updated_by?: string | null
-        }
-        Update: {
-<<<<<<< HEAD
+        Row: {
+          created_at: string | null;
+          discount_amount: number | null;
+          discount_code: string | null;
+          final_amount: number | null;
+          id: string;
+          notes: string | null;
+          order_number: string;
+          payment_details: Json | null;
+          payment_status: string | null;
+          status: string;
+          total_amount: number | null;
+          updated_at: string | null;
+          user_id: string;
+        };
+        Insert: {
+          created_at?: string | null;
+          discount_amount?: number | null;
+          discount_code?: string | null;
+          final_amount?: number | null;
+          id?: string;
+          notes?: string | null;
+          order_number: string;
+          payment_details?: Json | null;
+          payment_status?: string | null;
+          status: string;
+          total_amount?: number | null;
+          updated_at?: string | null;
+          user_id: string;
+        };
+        Update: {
           created_at?: string | null;
           discount_amount?: number | null;
           discount_code?: string | null;
@@ -553,6 +310,20 @@
             referencedColumns: ["id"];
           },
           {
+            foreignKeyName: "erm_organization_items_organization_id_fkey";
+            columns: ["organization_id"];
+            isOneToOne: false;
+            referencedRelation: "organizations";
+            referencedColumns: ["id"];
+          },
+          {
+            foreignKeyName: "erm_organization_items_storage_item_id_fkey";
+            columns: ["storage_item_id"];
+            isOneToOne: false;
+            referencedRelation: "storage_items";
+            referencedColumns: ["id"];
+          },
+          {
             foreignKeyName: "erm_organization_items_storage_item_id_fkey";
             columns: ["storage_item_id"];
             isOneToOne: false;
@@ -653,67 +424,52 @@
         };
         Relationships: [];
       };
-=======
-          created_at?: string | null
-          created_by?: string | null
-          description?: string | null
-          id?: string
-          is_active?: boolean | null
-          name?: string
-          slug?: string
-          updated_at?: string | null
-          updated_by?: string | null
-        }
-        Relationships: []
-      }
->>>>>>> 0f71faa1
       payments: {
         Row: {
-          amount: number
-          created_at: string | null
-          id: string
-          metadata: Json | null
-          order_id: string
-          payment_date: string
-          payment_method: string
-          status: string
-          transaction_id: string | null
-        }
-        Insert: {
-          amount: number
-          created_at?: string | null
-          id?: string
-          metadata?: Json | null
-          order_id: string
-          payment_date: string
-          payment_method: string
-          status: string
-          transaction_id?: string | null
-        }
-        Update: {
-          amount?: number
-          created_at?: string | null
-          id?: string
-          metadata?: Json | null
-          order_id?: string
-          payment_date?: string
-          payment_method?: string
-          status?: string
-          transaction_id?: string | null
-        }
-        Relationships: [
-          {
-            foreignKeyName: "payments_order_id_fkey"
-            columns: ["order_id"]
-            isOneToOne: false
-            referencedRelation: "orders"
-            referencedColumns: ["id"]
-          },
-        ]
-      }
+          amount: number;
+          created_at: string | null;
+          id: string;
+          metadata: Json | null;
+          order_id: string;
+          payment_date: string;
+          payment_method: string;
+          status: string;
+          transaction_id: string | null;
+        };
+        Insert: {
+          amount: number;
+          created_at?: string | null;
+          id?: string;
+          metadata?: Json | null;
+          order_id: string;
+          payment_date: string;
+          payment_method: string;
+          status: string;
+          transaction_id?: string | null;
+        };
+        Update: {
+          amount?: number;
+          created_at?: string | null;
+          id?: string;
+          metadata?: Json | null;
+          order_id?: string;
+          payment_date?: string;
+          payment_method?: string;
+          status?: string;
+          transaction_id?: string | null;
+        };
+        Relationships: [
+          {
+            foreignKeyName: "payments_order_id_fkey";
+            columns: ["order_id"];
+            isOneToOne: false;
+            referencedRelation: "orders";
+            referencedColumns: ["id"];
+          },
+        ];
+      };
       promotions: {
         Row: {
-<<<<<<< HEAD
           code: string;
           created_at: string | null;
           description: string;
@@ -771,113 +527,46 @@
           },
         ];
       };
-=======
-          code: string
-          created_at: string | null
-          description: string
-          discount_type: string
-          discount_value: number
-          expires_at: string
-          id: string
-          is_active: boolean | null
-          max_discount: number | null
-          min_order_amount: number | null
-          owner_organization_id: string | null
-          starts_at: string
-          times_used: number | null
-          usage_limit: number | null
-        }
-        Insert: {
-          code: string
-          created_at?: string | null
-          description: string
-          discount_type: string
-          discount_value: number
-          expires_at: string
-          id?: string
-          is_active?: boolean | null
-          max_discount?: number | null
-          min_order_amount?: number | null
-          owner_organization_id?: string | null
-          starts_at: string
-          times_used?: number | null
-          usage_limit?: number | null
-        }
-        Update: {
-          code?: string
-          created_at?: string | null
-          description?: string
-          discount_type?: string
-          discount_value?: number
-          expires_at?: string
-          id?: string
-          is_active?: boolean | null
-          max_discount?: number | null
-          min_order_amount?: number | null
-          owner_organization_id?: string | null
-          starts_at?: string
-          times_used?: number | null
-          usage_limit?: number | null
-        }
-        Relationships: [
-          {
-            foreignKeyName: "promotions_owner_organization_id_fkey"
-            columns: ["owner_organization_id"]
-            isOneToOne: false
-            referencedRelation: "organizations"
-            referencedColumns: ["id"]
-          },
-        ]
-      }
->>>>>>> 0f71faa1
       reviews: {
         Row: {
-          created_at: string | null
-          id: string
-          is_verified: boolean | null
-          item_id: string
-          rating: number
-          review_text: string | null
-          updated_at: string | null
-          user_id: string
-        }
-        Insert: {
-          created_at?: string | null
-          id?: string
-          is_verified?: boolean | null
-          item_id: string
-          rating: number
-          review_text?: string | null
-          updated_at?: string | null
-          user_id: string
-        }
-        Update: {
-          created_at?: string | null
-          id?: string
-          is_verified?: boolean | null
-          item_id?: string
-          rating?: number
-          review_text?: string | null
-          updated_at?: string | null
-          user_id?: string
-        }
-        Relationships: [
-          {
-            foreignKeyName: "reviews_item_id_fkey"
-            columns: ["item_id"]
-            isOneToOne: false
-            referencedRelation: "storage_items"
-            referencedColumns: ["id"]
-          },
-          {
-            foreignKeyName: "reviews_item_id_fkey"
-            columns: ["item_id"]
-            isOneToOne: false
-            referencedRelation: "view_item_location_summary"
-            referencedColumns: ["storage_item_id"]
-          },
-          {
-<<<<<<< HEAD
+          created_at: string | null;
+          id: string;
+          is_verified: boolean | null;
+          item_id: string;
+          rating: number;
+          review_text: string | null;
+          updated_at: string | null;
+          user_id: string;
+        };
+        Insert: {
+          created_at?: string | null;
+          id?: string;
+          is_verified?: boolean | null;
+          item_id: string;
+          rating: number;
+          review_text?: string | null;
+          updated_at?: string | null;
+          user_id: string;
+        };
+        Update: {
+          created_at?: string | null;
+          id?: string;
+          is_verified?: boolean | null;
+          item_id?: string;
+          rating?: number;
+          review_text?: string | null;
+          updated_at?: string | null;
+          user_id?: string;
+        };
+        Relationships: [
+          {
+            foreignKeyName: "reviews_item_id_fkey";
+            columns: ["item_id"];
+            isOneToOne: false;
+            referencedRelation: "storage_items";
+            referencedColumns: ["id"];
+          },
+          {
             foreignKeyName: "reviews_item_id_fkey";
             columns: ["item_id"];
             isOneToOne: false;
@@ -908,77 +597,44 @@
         };
         Relationships: [];
       };
-=======
-            foreignKeyName: "reviews_item_id_fkey"
-            columns: ["item_id"]
-            isOneToOne: false
-            referencedRelation: "view_item_ownership_summary"
-            referencedColumns: ["storage_item_id"]
-          },
-        ]
-      }
-      roles: {
-        Row: {
-          id: string
-          role: Database["public"]["Enums"]["roles_type"]
-        }
-        Insert: {
-          id?: string
-          role: Database["public"]["Enums"]["roles_type"]
-        }
-        Update: {
-          id?: string
-          role?: Database["public"]["Enums"]["roles_type"]
-        }
-        Relationships: []
-      }
->>>>>>> 0f71faa1
       saved_list_items: {
         Row: {
-          added_at: string | null
-          id: string
-          item_id: string
-          list_id: string
-          notes: string | null
-        }
-        Insert: {
-          added_at?: string | null
-          id?: string
-          item_id: string
-          list_id: string
-          notes?: string | null
-        }
-        Update: {
-          added_at?: string | null
-          id?: string
-          item_id?: string
-          list_id?: string
-          notes?: string | null
-        }
-        Relationships: [
-          {
-            foreignKeyName: "saved_list_items_item_id_fkey"
-            columns: ["item_id"]
-            isOneToOne: false
-            referencedRelation: "storage_items"
-            referencedColumns: ["id"]
-          },
-          {
-            foreignKeyName: "saved_list_items_item_id_fkey"
-            columns: ["item_id"]
-            isOneToOne: false
-            referencedRelation: "view_item_location_summary"
-            referencedColumns: ["storage_item_id"]
-          },
-          {
-            foreignKeyName: "saved_list_items_item_id_fkey"
-            columns: ["item_id"]
-            isOneToOne: false
-            referencedRelation: "view_item_ownership_summary"
-            referencedColumns: ["storage_item_id"]
-          },
-          {
-<<<<<<< HEAD
+          added_at: string | null;
+          id: string;
+          item_id: string;
+          list_id: string;
+          notes: string | null;
+        };
+        Insert: {
+          added_at?: string | null;
+          id?: string;
+          item_id: string;
+          list_id: string;
+          notes?: string | null;
+        };
+        Update: {
+          added_at?: string | null;
+          id?: string;
+          item_id?: string;
+          list_id?: string;
+          notes?: string | null;
+        };
+        Relationships: [
+          {
+            foreignKeyName: "saved_list_items_item_id_fkey";
+            columns: ["item_id"];
+            isOneToOne: false;
+            referencedRelation: "storage_items";
+            referencedColumns: ["id"];
+          },
+          {
+            foreignKeyName: "saved_list_items_item_id_fkey";
+            columns: ["item_id"];
+            isOneToOne: false;
+            referencedRelation: "storage_items";
+            referencedColumns: ["id"];
+          },
+          {
             foreignKeyName: "saved_list_items_item_id_fkey";
             columns: ["item_id"];
             isOneToOne: false;
@@ -998,64 +654,27 @@
             isOneToOne: false;
             referencedRelation: "saved_lists";
             referencedColumns: ["id"];
-=======
-            foreignKeyName: "saved_list_items_list_id_fkey"
-            columns: ["list_id"]
-            isOneToOne: false
-            referencedRelation: "saved_lists"
-            referencedColumns: ["id"]
->>>>>>> 0f71faa1
-          },
-        ]
-      }
+          },
+        ];
+      };
       saved_lists: {
         Row: {
-          created_at: string | null
-          description: string | null
-          id: string
-          name: string
-          updated_at: string | null
-          user_id: string
-        }
-        Insert: {
-          created_at?: string | null
-          description?: string | null
-          id?: string
-          name: string
-          updated_at?: string | null
-          user_id: string
-        }
-        Update: {
-          created_at?: string | null
-          description?: string | null
-          id?: string
-          name?: string
-          updated_at?: string | null
-          user_id?: string
-        }
-        Relationships: []
-      }
-      storage_analytics: {
-        Row: {
-          created_at: string | null
-          date: string
-          id: string
-          location_id: string
-          occupancy_rate: number | null
-          total_bookings: number | null
-          total_revenue: number | null
-        }
-        Insert: {
-          created_at?: string | null
-          date: string
-          id?: string
-          location_id: string
-          occupancy_rate?: number | null
-          total_bookings?: number | null
-          total_revenue?: number | null
-        }
-        Update: {
-<<<<<<< HEAD
+          created_at: string | null;
+          description: string | null;
+          id: string;
+          name: string;
+          updated_at: string | null;
+          user_id: string;
+        };
+        Insert: {
+          created_at?: string | null;
+          description?: string | null;
+          id?: string;
+          name: string;
+          updated_at?: string | null;
+          user_id: string;
+        };
+        Update: {
           created_at?: string | null;
           description?: string | null;
           id?: string;
@@ -1103,136 +722,108 @@
           },
         ];
       };
-=======
-          created_at?: string | null
-          date?: string
-          id?: string
-          location_id?: string
-          occupancy_rate?: number | null
-          total_bookings?: number | null
-          total_revenue?: number | null
-        }
-        Relationships: [
-          {
-            foreignKeyName: "storage_analytics_location_id_fkey"
-            columns: ["location_id"]
-            isOneToOne: false
-            referencedRelation: "storage_locations"
-            referencedColumns: ["id"]
-          },
-        ]
-      }
->>>>>>> 0f71faa1
       storage_compartments: {
         Row: {
-          created_at: string | null
-          id: string
-          translations: Json | null
-        }
-        Insert: {
-          created_at?: string | null
-          id?: string
-          translations?: Json | null
-        }
-        Update: {
-          created_at?: string | null
-          id?: string
-          translations?: Json | null
-        }
-        Relationships: []
-      }
+          created_at: string | null;
+          id: string;
+          translations: Json | null;
+        };
+        Insert: {
+          created_at?: string | null;
+          id?: string;
+          translations?: Json | null;
+        };
+        Update: {
+          created_at?: string | null;
+          id?: string;
+          translations?: Json | null;
+        };
+        Relationships: [];
+      };
       storage_images: {
         Row: {
-          alt_text: string | null
-          created_at: string | null
-          display_order: number
-          id: string
-          image_type: string
-          image_url: string
-          is_active: boolean | null
-          location_id: string
-        }
-        Insert: {
-          alt_text?: string | null
-          created_at?: string | null
-          display_order: number
-          id?: string
-          image_type: string
-          image_url: string
-          is_active?: boolean | null
-          location_id: string
-        }
-        Update: {
-          alt_text?: string | null
-          created_at?: string | null
-          display_order?: number
-          id?: string
-          image_type?: string
-          image_url?: string
-          is_active?: boolean | null
-          location_id?: string
-        }
-        Relationships: [
-          {
-            foreignKeyName: "storage_images_location_id_fkey"
-            columns: ["location_id"]
-            isOneToOne: false
-            referencedRelation: "storage_locations"
-            referencedColumns: ["id"]
-          },
-        ]
-      }
+          alt_text: string | null;
+          created_at: string | null;
+          display_order: number;
+          id: string;
+          image_type: string;
+          image_url: string;
+          is_active: boolean | null;
+          location_id: string;
+        };
+        Insert: {
+          alt_text?: string | null;
+          created_at?: string | null;
+          display_order: number;
+          id?: string;
+          image_type: string;
+          image_url: string;
+          is_active?: boolean | null;
+          location_id: string;
+        };
+        Update: {
+          alt_text?: string | null;
+          created_at?: string | null;
+          display_order?: number;
+          id?: string;
+          image_type?: string;
+          image_url?: string;
+          is_active?: boolean | null;
+          location_id?: string;
+        };
+        Relationships: [
+          {
+            foreignKeyName: "storage_images_location_id_fkey";
+            columns: ["location_id"];
+            isOneToOne: false;
+            referencedRelation: "storage_locations";
+            referencedColumns: ["id"];
+          },
+        ];
+      };
       storage_item_images: {
         Row: {
-          alt_text: string | null
-          created_at: string | null
-          display_order: number
-          id: string
-          image_type: string
-          image_url: string
-          is_active: boolean | null
-          item_id: string
-          storage_path: string | null
-        }
-        Insert: {
-          alt_text?: string | null
-          created_at?: string | null
-          display_order: number
-          id?: string
-          image_type: string
-          image_url: string
-          is_active?: boolean | null
-          item_id: string
-          storage_path?: string | null
-        }
-        Update: {
-          alt_text?: string | null
-          created_at?: string | null
-          display_order?: number
-          id?: string
-          image_type?: string
-          image_url?: string
-          is_active?: boolean | null
-          item_id?: string
-          storage_path?: string | null
-        }
-        Relationships: [
-          {
-            foreignKeyName: "storage_item_images_item_id_fkey"
-            columns: ["item_id"]
-            isOneToOne: false
-            referencedRelation: "storage_items"
-            referencedColumns: ["id"]
-          },
-          {
-            foreignKeyName: "storage_item_images_item_id_fkey"
-            columns: ["item_id"]
-            isOneToOne: false
-            referencedRelation: "view_item_location_summary"
-            referencedColumns: ["storage_item_id"]
-          },
-          {
-<<<<<<< HEAD
+          alt_text: string | null;
+          created_at: string | null;
+          display_order: number;
+          id: string;
+          image_type: string;
+          image_url: string;
+          is_active: boolean | null;
+          item_id: string;
+          storage_path: string | null;
+        };
+        Insert: {
+          alt_text?: string | null;
+          created_at?: string | null;
+          display_order: number;
+          id?: string;
+          image_type: string;
+          image_url: string;
+          is_active?: boolean | null;
+          item_id: string;
+          storage_path?: string | null;
+        };
+        Update: {
+          alt_text?: string | null;
+          created_at?: string | null;
+          display_order?: number;
+          id?: string;
+          image_type?: string;
+          image_url?: string;
+          is_active?: boolean | null;
+          item_id?: string;
+          storage_path?: string | null;
+        };
+        Relationships: [
+          {
+            foreignKeyName: "storage_item_images_item_id_fkey";
+            columns: ["item_id"];
+            isOneToOne: false;
+            referencedRelation: "storage_items";
+            referencedColumns: ["id"];
+          },
+          {
             foreignKeyName: "storage_item_images_item_id_fkey";
             columns: ["item_id"];
             isOneToOne: false;
@@ -1248,62 +839,44 @@
           },
         ];
       };
-=======
-            foreignKeyName: "storage_item_images_item_id_fkey"
-            columns: ["item_id"]
-            isOneToOne: false
-            referencedRelation: "view_item_ownership_summary"
-            referencedColumns: ["storage_item_id"]
-          },
-        ]
-      }
->>>>>>> 0f71faa1
       storage_item_tags: {
         Row: {
-          created_at: string | null
-          id: string
-          item_id: string
-          tag_id: string
-          translations: Json | null
-        }
-        Insert: {
-          created_at?: string | null
-          id?: string
-          item_id: string
-          tag_id: string
-          translations?: Json | null
-        }
-        Update: {
-          created_at?: string | null
-          id?: string
-          item_id?: string
-          tag_id?: string
-          translations?: Json | null
-        }
-        Relationships: [
-          {
-            foreignKeyName: "storage_item_tags_item_id_fkey"
-            columns: ["item_id"]
-            isOneToOne: false
-            referencedRelation: "storage_items"
-            referencedColumns: ["id"]
-          },
-          {
-            foreignKeyName: "storage_item_tags_item_id_fkey"
-            columns: ["item_id"]
-            isOneToOne: false
-            referencedRelation: "view_item_location_summary"
-            referencedColumns: ["storage_item_id"]
-          },
-          {
-            foreignKeyName: "storage_item_tags_item_id_fkey"
-            columns: ["item_id"]
-            isOneToOne: false
-            referencedRelation: "view_item_ownership_summary"
-            referencedColumns: ["storage_item_id"]
-          },
-          {
-<<<<<<< HEAD
+          created_at: string | null;
+          id: string;
+          item_id: string;
+          tag_id: string;
+          translations: Json | null;
+        };
+        Insert: {
+          created_at?: string | null;
+          id?: string;
+          item_id: string;
+          tag_id: string;
+          translations?: Json | null;
+        };
+        Update: {
+          created_at?: string | null;
+          id?: string;
+          item_id?: string;
+          tag_id?: string;
+          translations?: Json | null;
+        };
+        Relationships: [
+          {
+            foreignKeyName: "storage_item_tags_item_id_fkey";
+            columns: ["item_id"];
+            isOneToOne: false;
+            referencedRelation: "storage_items";
+            referencedColumns: ["id"];
+          },
+          {
+            foreignKeyName: "storage_item_tags_item_id_fkey";
+            columns: ["item_id"];
+            isOneToOne: false;
+            referencedRelation: "storage_items";
+            referencedColumns: ["id"];
+          },
+          {
             foreignKeyName: "storage_item_tags_item_id_fkey";
             columns: ["item_id"];
             isOneToOne: false;
@@ -1323,19 +896,11 @@
             isOneToOne: false;
             referencedRelation: "tags";
             referencedColumns: ["id"];
-=======
-            foreignKeyName: "storage_item_tags_tag_id_fkey"
-            columns: ["tag_id"]
-            isOneToOne: false
-            referencedRelation: "tags"
-            referencedColumns: ["id"]
->>>>>>> 0f71faa1
-          },
-        ]
-      }
+          },
+        ];
+      };
       storage_items: {
         Row: {
-<<<<<<< HEAD
           average_rating: number | null;
           compartment_id: string | null;
           created_at: string | null;
@@ -1383,185 +948,109 @@
           test_priority_score?: number | null;
           translations?: Json | null;
         };
-=======
-          average_rating: number | null
-          compartment_id: string | null
-          created_at: string | null
-          id: string
-          is_active: boolean | null
-          is_deleted: boolean | null
-          items_number_available: number
-          items_number_currently_in_storage: number | null
-          items_number_total: number
-          location_id: string
-          price: number
-          test_metadata: Json | null
-          test_priority_score: number | null
-          translations: Json | null
-        }
-        Insert: {
-          average_rating?: number | null
-          compartment_id?: string | null
-          created_at?: string | null
-          id?: string
-          is_active?: boolean | null
-          is_deleted?: boolean | null
-          items_number_available: number
-          items_number_currently_in_storage?: number | null
-          items_number_total: number
-          location_id: string
-          price: number
-          test_metadata?: Json | null
-          test_priority_score?: number | null
-          translations?: Json | null
-        }
-        Update: {
-          average_rating?: number | null
-          compartment_id?: string | null
-          created_at?: string | null
-          id?: string
-          is_active?: boolean | null
-          is_deleted?: boolean | null
-          items_number_available?: number
-          items_number_currently_in_storage?: number | null
-          items_number_total?: number
-          location_id?: string
-          price?: number
-          test_metadata?: Json | null
-          test_priority_score?: number | null
-          translations?: Json | null
-        }
->>>>>>> 0f71faa1
-        Relationships: [
-          {
-            foreignKeyName: "storage_items_compartment_id_fkey"
-            columns: ["compartment_id"]
-            isOneToOne: false
-            referencedRelation: "storage_compartments"
-            referencedColumns: ["id"]
-          },
-          {
-            foreignKeyName: "storage_items_location_id_fkey"
-            columns: ["location_id"]
-            isOneToOne: false
-            referencedRelation: "storage_locations"
-            referencedColumns: ["id"]
-          },
-        ]
-      }
+        Relationships: [
+          {
+            foreignKeyName: "storage_items_compartment_id_fkey";
+            columns: ["compartment_id"];
+            isOneToOne: false;
+            referencedRelation: "storage_compartments";
+            referencedColumns: ["id"];
+          },
+          {
+            foreignKeyName: "storage_items_location_id_fkey";
+            columns: ["location_id"];
+            isOneToOne: false;
+            referencedRelation: "storage_locations";
+            referencedColumns: ["id"];
+          },
+        ];
+      };
       storage_locations: {
         Row: {
-          address: string
-          created_at: string | null
-          description: string | null
-          id: string
-          image_url: string | null
-          is_active: boolean | null
-          latitude: number | null
-          longitude: number | null
-          name: string
-        }
-        Insert: {
-          address: string
-          created_at?: string | null
-          description?: string | null
-          id?: string
-          image_url?: string | null
-          is_active?: boolean | null
-          latitude?: number | null
-          longitude?: number | null
-          name: string
-        }
-        Update: {
-          address?: string
-          created_at?: string | null
-          description?: string | null
-          id?: string
-          image_url?: string | null
-          is_active?: boolean | null
-          latitude?: number | null
-          longitude?: number | null
-          name?: string
-        }
-        Relationships: []
-      }
+          address: string;
+          created_at: string | null;
+          description: string | null;
+          id: string;
+          image_url: string | null;
+          is_active: boolean | null;
+          latitude: number | null;
+          longitude: number | null;
+          name: string;
+        };
+        Insert: {
+          address: string;
+          created_at?: string | null;
+          description?: string | null;
+          id?: string;
+          image_url?: string | null;
+          is_active?: boolean | null;
+          latitude?: number | null;
+          longitude?: number | null;
+          name: string;
+        };
+        Update: {
+          address?: string;
+          created_at?: string | null;
+          description?: string | null;
+          id?: string;
+          image_url?: string | null;
+          is_active?: boolean | null;
+          latitude?: number | null;
+          longitude?: number | null;
+          name?: string;
+        };
+        Relationships: [];
+      };
       storage_working_hours: {
         Row: {
-          close_time: string
-          created_at: string | null
-          day: string
-          id: string
-          is_active: boolean | null
-          location_id: string
-          open_time: string
-        }
-        Insert: {
-          close_time: string
-          created_at?: string | null
-          day: string
-          id?: string
-          is_active?: boolean | null
-          location_id: string
-          open_time: string
-        }
-        Update: {
-          close_time?: string
-          created_at?: string | null
-          day?: string
-          id?: string
-          is_active?: boolean | null
-          location_id?: string
-          open_time?: string
-        }
-        Relationships: [
-          {
-            foreignKeyName: "storage_working_hours_location_id_fkey"
-            columns: ["location_id"]
-            isOneToOne: false
-            referencedRelation: "storage_locations"
-            referencedColumns: ["id"]
-          },
-        ]
-      }
+          close_time: string;
+          created_at: string | null;
+          day: string;
+          id: string;
+          is_active: boolean | null;
+          location_id: string;
+          open_time: string;
+        };
+        Insert: {
+          close_time: string;
+          created_at?: string | null;
+          day: string;
+          id?: string;
+          is_active?: boolean | null;
+          location_id: string;
+          open_time: string;
+        };
+        Update: {
+          close_time?: string;
+          created_at?: string | null;
+          day?: string;
+          id?: string;
+          is_active?: boolean | null;
+          location_id?: string;
+          open_time?: string;
+        };
+        Relationships: [
+          {
+            foreignKeyName: "storage_working_hours_location_id_fkey";
+            columns: ["location_id"];
+            isOneToOne: false;
+            referencedRelation: "storage_locations";
+            referencedColumns: ["id"];
+          },
+        ];
+      };
       tags: {
         Row: {
-          created_at: string | null
-          id: string
-          translations: Json | null
-        }
-        Insert: {
-          created_at?: string | null
-          id?: string
-          translations?: Json | null
-        }
-        Update: {
-          created_at?: string | null
-          id?: string
-          translations?: Json | null
-        }
-        Relationships: []
-      }
-      test_features: {
-        Row: {
-          created_at: string | null
-          description: string | null
-          feature_name: string
-          id: string
-          is_enabled: boolean | null
-          test_data: Json | null
-          updated_at: string | null
-        }
-        Insert: {
-          created_at?: string | null
-          description?: string | null
-          feature_name: string
-          id?: string
-          is_enabled?: boolean | null
-          test_data?: Json | null
-          updated_at?: string | null
-        }
-        Update: {
-<<<<<<< HEAD
+          created_at: string | null;
+          id: string;
+          translations: Json | null;
+        };
+        Insert: {
+          created_at?: string | null;
+          id?: string;
+          translations?: Json | null;
+        };
+        Update: {
           created_at?: string | null;
           id?: string;
           translations?: Json | null;
@@ -1598,45 +1087,32 @@
         };
         Relationships: [];
       };
-=======
-          created_at?: string | null
-          description?: string | null
-          feature_name?: string
-          id?: string
-          is_enabled?: boolean | null
-          test_data?: Json | null
-          updated_at?: string | null
-        }
-        Relationships: []
-      }
->>>>>>> 0f71faa1
       user_addresses: {
         Row: {
-          address_type: string
-          city: string
-          country: string
-          created_at: string | null
-          id: string
-          is_default: boolean | null
-          postal_code: string
-          street_address: string
-          updated_at: string | null
-          user_id: string
-        }
-        Insert: {
-          address_type: string
-          city: string
-          country: string
-          created_at?: string | null
-          id?: string
-          is_default?: boolean | null
-          postal_code: string
-          street_address: string
-          updated_at?: string | null
-          user_id: string
-        }
-        Update: {
-<<<<<<< HEAD
+          address_type: string;
+          city: string;
+          country: string;
+          created_at: string | null;
+          id: string;
+          is_default: boolean | null;
+          postal_code: string;
+          street_address: string;
+          updated_at: string | null;
+          user_id: string;
+        };
+        Insert: {
+          address_type: string;
+          city: string;
+          country: string;
+          created_at?: string | null;
+          id?: string;
+          is_default?: boolean | null;
+          postal_code: string;
+          street_address: string;
+          updated_at?: string | null;
+          user_id: string;
+        };
+        Update: {
           address_type?: string;
           city?: string;
           country?: string;
@@ -1701,121 +1177,30 @@
           },
         ];
       };
-=======
-          address_type?: string
-          city?: string
-          country?: string
-          created_at?: string | null
-          id?: string
-          is_default?: boolean | null
-          postal_code?: string
-          street_address?: string
-          updated_at?: string | null
-          user_id?: string
-        }
-        Relationships: []
-      }
-      user_organization_roles: {
-        Row: {
-          created_at: string | null
-          created_by: string | null
-          id: string
-          is_active: boolean | null
-          organization_id: string
-          role_id: string
-          updated_at: string | null
-          updated_by: string | null
-          user_id: string
-        }
-        Insert: {
-          created_at?: string | null
-          created_by?: string | null
-          id?: string
-          is_active?: boolean | null
-          organization_id: string
-          role_id: string
-          updated_at?: string | null
-          updated_by?: string | null
-          user_id: string
-        }
-        Update: {
-          created_at?: string | null
-          created_by?: string | null
-          id?: string
-          is_active?: boolean | null
-          organization_id?: string
-          role_id?: string
-          updated_at?: string | null
-          updated_by?: string | null
-          user_id?: string
-        }
-        Relationships: [
-          {
-            foreignKeyName: "erm_user_organization_roles_organization_id_fkey"
-            columns: ["organization_id"]
-            isOneToOne: false
-            referencedRelation: "organizations"
-            referencedColumns: ["id"]
-          },
-          {
-            foreignKeyName: "erm_user_organization_roles_role_id_fkey"
-            columns: ["role_id"]
-            isOneToOne: false
-            referencedRelation: "roles"
-            referencedColumns: ["id"]
-          },
-        ]
-      }
->>>>>>> 0f71faa1
       user_profiles: {
         Row: {
-          created_at: string | null
-          email: string | null
-          full_name: string | null
-          id: string
-          phone: string | null
-          preferences: Json | null
-          role: string
-          saved_lists: Json | null
-          visible_name: string | null
-        }
-        Insert: {
-          created_at?: string | null
-          email?: string | null
-          full_name?: string | null
-          id: string
-          phone?: string | null
-          preferences?: Json | null
-          role?: string
-          saved_lists?: Json | null
-          visible_name?: string | null
-        }
-        Update: {
-          created_at?: string | null
-          email?: string | null
-          full_name?: string | null
-          id?: string
-          phone?: string | null
-          preferences?: Json | null
-          role?: string
-          saved_lists?: Json | null
-          visible_name?: string | null
-        }
-        Relationships: []
-      }
-      user_roles: {
-        Row: {
-          created_at: string | null
-          profile_id: string
-          role: Database["public"]["Enums"]["role_type"]
-        }
-        Insert: {
-          created_at?: string | null
-          profile_id: string
-          role: Database["public"]["Enums"]["role_type"]
-        }
-        Update: {
-<<<<<<< HEAD
+          created_at: string | null;
+          email: string | null;
+          full_name: string | null;
+          id: string;
+          phone: string | null;
+          preferences: Json | null;
+          role: string;
+          saved_lists: Json | null;
+          visible_name: string | null;
+        };
+        Insert: {
+          created_at?: string | null;
+          email?: string | null;
+          full_name?: string | null;
+          id: string;
+          phone?: string | null;
+          preferences?: Json | null;
+          role?: string;
+          saved_lists?: Json | null;
+          visible_name?: string | null;
+        };
+        Update: {
           created_at?: string | null;
           email?: string | null;
           full_name?: string | null;
@@ -1885,10 +1270,6 @@
         Args: { item_id: string };
         Returns: number;
       };
-      calculate_test_metrics: {
-        Args: { item_id: string };
-        Returns: Json;
-      };
       generate_slug: {
         Args: { input_text: string };
         Returns: string;
@@ -1905,102 +1286,7 @@
         Args: { in_user_id: string; in_offset?: number; in_limit?: number };
         Returns: Json;
       };
-      get_request_user_id: {
-        Args: Record<PropertyKey, never>;
-        Returns: string;
-      };
-      get_user_highest_tenant_role: {
-        Args: { p_user_id: string; p_tenant_id: string };
-        Returns: Database["public"]["Enums"]["tenant_role"];
-      };
-      get_user_tenant_roles: {
-        Args: { p_user_id: string; p_tenant_id: string };
-        Returns: {
-          role_name: Database["public"]["Enums"]["tenant_role"];
-          granted_at: string;
-        }[];
-      };
-      has_tenant_admin_role: {
-        Args: { p_tenant_id: string };
-        Returns: boolean;
-      };
-      is_tenant_admin: {
-        Args: { p_tenant_id: string };
-        Returns: boolean;
-      };
-      user_has_tenant_role: {
-        Args: {
-          p_user_id: string;
-          p_tenant_id: string;
-          p_role: Database["public"]["Enums"]["tenant_role"];
-        };
-        Returns: boolean;
-      };
     };
-=======
-          created_at?: string | null
-          profile_id?: string
-          role?: Database["public"]["Enums"]["role_type"]
-        }
-        Relationships: [
-          {
-            foreignKeyName: "user_roles_profile_id_fkey"
-            columns: ["profile_id"]
-            isOneToOne: true
-            referencedRelation: "user_profiles"
-            referencedColumns: ["id"]
-          },
-        ]
-      }
-    }
-    Views: {
-      view_item_location_summary: {
-        Row: {
-          item_name: string | null
-          location_name: string | null
-          organization_breakdown: string | null
-          organizations_count: number | null
-          storage_item_id: string | null
-          total_at_location: number | null
-        }
-        Relationships: []
-      }
-      view_item_ownership_summary: {
-        Row: {
-          item_name: string | null
-          location_name: string | null
-          location_total: number | null
-          organization_name: string | null
-          owned_quantity: number | null
-          storage_item_id: string | null
-          total_across_all_locations: number | null
-        }
-        Relationships: []
-      }
-    }
-    Functions: {
-      calculate_storage_item_total: {
-        Args: { item_id: string }
-        Returns: number
-      }
-      generate_slug: {
-        Args: { input_text: string }
-        Returns: string
-      }
-      get_all_full_orders: {
-        Args: { in_offset?: number; in_limit?: number }
-        Returns: Json
-      }
-      get_full_order: {
-        Args: { order_id: string }
-        Returns: Json
-      }
-      get_full_user_order: {
-        Args: { in_user_id: string; in_offset?: number; in_limit?: number }
-        Returns: Json
-      }
-    }
->>>>>>> 0f71faa1
     Enums: {
       role_type:
         | "User"
@@ -2010,11 +1296,7 @@
         | "main_admin"
         | "admin"
         | "user"
-<<<<<<< HEAD
         | "superVera";
-=======
-        | "superVera"
->>>>>>> 0f71faa1
       roles_type:
         | "super_admin"
         | "main_admin"
@@ -2022,28 +1304,22 @@
         | "user"
         | "superVera"
         | "storage_manager"
-<<<<<<< HEAD
         | "requester";
-      tenant_role: "admin" | "manager" | "user" | "viewer" | "editor";
     };
-=======
-        | "requester"
-    }
->>>>>>> 0f71faa1
     CompositeTypes: {
-      [_ in never]: never
-    }
-  }
-}
+      [_ in never]: never;
+    };
+  };
+};
 
-type DefaultSchema = Database[Extract<keyof Database, "public">]
+type DefaultSchema = Database[Extract<keyof Database, "public">];
 
 export type Tables<
   DefaultSchemaTableNameOrOptions extends
     | keyof (DefaultSchema["Tables"] & DefaultSchema["Views"])
     | { schema: keyof Database },
   TableName extends DefaultSchemaTableNameOrOptions extends {
-    schema: keyof Database
+    schema: keyof Database;
   }
     ? keyof (Database[DefaultSchemaTableNameOrOptions["schema"]]["Tables"] &
         Database[DefaultSchemaTableNameOrOptions["schema"]]["Views"])
@@ -2051,7 +1327,7 @@
 > = DefaultSchemaTableNameOrOptions extends { schema: keyof Database }
   ? (Database[DefaultSchemaTableNameOrOptions["schema"]]["Tables"] &
       Database[DefaultSchemaTableNameOrOptions["schema"]]["Views"])[TableName] extends {
-      Row: infer R
+      Row: infer R;
     }
     ? R
     : never
@@ -2059,64 +1335,64 @@
         DefaultSchema["Views"])
     ? (DefaultSchema["Tables"] &
         DefaultSchema["Views"])[DefaultSchemaTableNameOrOptions] extends {
-        Row: infer R
+        Row: infer R;
       }
       ? R
       : never
-    : never
+    : never;
 
 export type TablesInsert<
   DefaultSchemaTableNameOrOptions extends
     | keyof DefaultSchema["Tables"]
     | { schema: keyof Database },
   TableName extends DefaultSchemaTableNameOrOptions extends {
-    schema: keyof Database
+    schema: keyof Database;
   }
     ? keyof Database[DefaultSchemaTableNameOrOptions["schema"]]["Tables"]
     : never = never,
 > = DefaultSchemaTableNameOrOptions extends { schema: keyof Database }
   ? Database[DefaultSchemaTableNameOrOptions["schema"]]["Tables"][TableName] extends {
-      Insert: infer I
+      Insert: infer I;
     }
     ? I
     : never
   : DefaultSchemaTableNameOrOptions extends keyof DefaultSchema["Tables"]
     ? DefaultSchema["Tables"][DefaultSchemaTableNameOrOptions] extends {
-        Insert: infer I
+        Insert: infer I;
       }
       ? I
       : never
-    : never
+    : never;
 
 export type TablesUpdate<
   DefaultSchemaTableNameOrOptions extends
     | keyof DefaultSchema["Tables"]
     | { schema: keyof Database },
   TableName extends DefaultSchemaTableNameOrOptions extends {
-    schema: keyof Database
+    schema: keyof Database;
   }
     ? keyof Database[DefaultSchemaTableNameOrOptions["schema"]]["Tables"]
     : never = never,
 > = DefaultSchemaTableNameOrOptions extends { schema: keyof Database }
   ? Database[DefaultSchemaTableNameOrOptions["schema"]]["Tables"][TableName] extends {
-      Update: infer U
+      Update: infer U;
     }
     ? U
     : never
   : DefaultSchemaTableNameOrOptions extends keyof DefaultSchema["Tables"]
     ? DefaultSchema["Tables"][DefaultSchemaTableNameOrOptions] extends {
-        Update: infer U
+        Update: infer U;
       }
       ? U
       : never
-    : never
+    : never;
 
 export type Enums<
   DefaultSchemaEnumNameOrOptions extends
     | keyof DefaultSchema["Enums"]
     | { schema: keyof Database },
   EnumName extends DefaultSchemaEnumNameOrOptions extends {
-    schema: keyof Database
+    schema: keyof Database;
   }
     ? keyof Database[DefaultSchemaEnumNameOrOptions["schema"]]["Enums"]
     : never = never,
@@ -2124,14 +1400,14 @@
   ? Database[DefaultSchemaEnumNameOrOptions["schema"]]["Enums"][EnumName]
   : DefaultSchemaEnumNameOrOptions extends keyof DefaultSchema["Enums"]
     ? DefaultSchema["Enums"][DefaultSchemaEnumNameOrOptions]
-    : never
+    : never;
 
 export type CompositeTypes<
   PublicCompositeTypeNameOrOptions extends
     | keyof DefaultSchema["CompositeTypes"]
     | { schema: keyof Database },
   CompositeTypeName extends PublicCompositeTypeNameOrOptions extends {
-    schema: keyof Database
+    schema: keyof Database;
   }
     ? keyof Database[PublicCompositeTypeNameOrOptions["schema"]]["CompositeTypes"]
     : never = never,
@@ -2139,7 +1415,7 @@
   ? Database[PublicCompositeTypeNameOrOptions["schema"]]["CompositeTypes"][CompositeTypeName]
   : PublicCompositeTypeNameOrOptions extends keyof DefaultSchema["CompositeTypes"]
     ? DefaultSchema["CompositeTypes"][PublicCompositeTypeNameOrOptions]
-    : never
+    : never;
 
 export const Constants = {
   graphql_public: {
@@ -2166,10 +1442,6 @@
         "storage_manager",
         "requester",
       ],
-<<<<<<< HEAD
-      tenant_role: ["admin", "manager", "user", "viewer", "editor"],
-=======
->>>>>>> 0f71faa1
     },
   },
-} as const
+} as const;