--- conflicted
+++ resolved
@@ -263,20 +263,8 @@
             referencedRelation: "view_user_ban_status";
             referencedColumns: ["id"];
           },
-<<<<<<< HEAD
-          {
-            foreignKeyName: "invoices_user_id_fkey"
-            columns: ["user_id"]
-            isOneToOne: false
-            referencedRelation: "view_user_ban_status"
-            referencedColumns: ["id"]
-          },
-        ]
-      }
-=======
-        ];
-      };
->>>>>>> 593572e9
+        ];
+      };
       organization_items: {
         Row: {
           created_at: string | null;
@@ -810,40 +798,6 @@
       };
       storage_item_images: {
         Row: {
-<<<<<<< HEAD
-          alt_text: string | null
-          created_at: string | null
-          display_order: number
-          id: string
-          image_type: string
-          image_url: string
-          is_active: boolean | null
-          item_id: string
-          storage_path: string
-        }
-        Insert: {
-          alt_text?: string | null
-          created_at?: string | null
-          display_order: number
-          id?: string
-          image_type: string
-          image_url: string
-          is_active?: boolean | null
-          item_id: string
-          storage_path: string
-        }
-        Update: {
-          alt_text?: string | null
-          created_at?: string | null
-          display_order?: number
-          id?: string
-          image_type?: string
-          image_url?: string
-          is_active?: boolean | null
-          item_id?: string
-          storage_path?: string
-        }
-=======
           alt_text: string | null;
           created_at: string | null;
           display_order: number;
@@ -876,7 +830,6 @@
           item_id?: string;
           storage_path?: string;
         };
->>>>>>> 593572e9
         Relationships: [
           {
             foreignKeyName: "storage_item_images_item_id_fkey";
@@ -1244,122 +1197,6 @@
           user_id: string;
         };
         Update: {
-<<<<<<< HEAD
-          address_type?: string
-          city?: string
-          country?: string
-          created_at?: string | null
-          id?: string
-          is_default?: boolean | null
-          postal_code?: string
-          street_address?: string
-          updated_at?: string | null
-          user_id?: string
-        }
-        Relationships: []
-      }
-      user_ban_history: {
-        Row: {
-          action: string
-          affected_assignments: Json | null
-          ban_reason: string | null
-          ban_type: string
-          banned_at: string | null
-          banned_by: string
-          created_at: string | null
-          id: string
-          is_permanent: boolean | null
-          notes: string | null
-          organization_id: string | null
-          role_assignment_id: string | null
-          unbanned_at: string | null
-          user_id: string
-        }
-        Insert: {
-          action: string
-          affected_assignments?: Json | null
-          ban_reason?: string | null
-          ban_type: string
-          banned_at?: string | null
-          banned_by: string
-          created_at?: string | null
-          id?: string
-          is_permanent?: boolean | null
-          notes?: string | null
-          organization_id?: string | null
-          role_assignment_id?: string | null
-          unbanned_at?: string | null
-          user_id: string
-        }
-        Update: {
-          action?: string
-          affected_assignments?: Json | null
-          ban_reason?: string | null
-          ban_type?: string
-          banned_at?: string | null
-          banned_by?: string
-          created_at?: string | null
-          id?: string
-          is_permanent?: boolean | null
-          notes?: string | null
-          organization_id?: string | null
-          role_assignment_id?: string | null
-          unbanned_at?: string | null
-          user_id?: string
-        }
-        Relationships: [
-          {
-            foreignKeyName: "user_ban_history_banned_by_fkey"
-            columns: ["banned_by"]
-            isOneToOne: false
-            referencedRelation: "user_profiles"
-            referencedColumns: ["id"]
-          },
-          {
-            foreignKeyName: "user_ban_history_banned_by_fkey"
-            columns: ["banned_by"]
-            isOneToOne: false
-            referencedRelation: "view_user_ban_status"
-            referencedColumns: ["id"]
-          },
-          {
-            foreignKeyName: "user_ban_history_organization_id_fkey"
-            columns: ["organization_id"]
-            isOneToOne: false
-            referencedRelation: "organizations"
-            referencedColumns: ["id"]
-          },
-          {
-            foreignKeyName: "user_ban_history_role_assignment_id_fkey"
-            columns: ["role_assignment_id"]
-            isOneToOne: false
-            referencedRelation: "user_organization_roles"
-            referencedColumns: ["id"]
-          },
-          {
-            foreignKeyName: "user_ban_history_role_assignment_id_fkey"
-            columns: ["role_assignment_id"]
-            isOneToOne: false
-            referencedRelation: "view_user_roles_with_details"
-            referencedColumns: ["id"]
-          },
-          {
-            foreignKeyName: "user_ban_history_user_id_fkey"
-            columns: ["user_id"]
-            isOneToOne: false
-            referencedRelation: "user_profiles"
-            referencedColumns: ["id"]
-          },
-          {
-            foreignKeyName: "user_ban_history_user_id_fkey"
-            columns: ["user_id"]
-            isOneToOne: false
-            referencedRelation: "view_user_ban_status"
-            referencedColumns: ["id"]
-          },
-        ]
-      }
-=======
           action?: string;
           affected_assignments?: Json | null;
           ban_reason?: string | null;
@@ -1427,7 +1264,6 @@
           },
         ];
       };
->>>>>>> 593572e9
       user_organization_roles: {
         Row: {
           created_at: string | null;
@@ -1540,17 +1376,6 @@
             referencedColumns: ["id"];
           },
           {
-<<<<<<< HEAD
-            foreignKeyName: "user_roles_profile_id_fkey"
-            columns: ["profile_id"]
-            isOneToOne: true
-            referencedRelation: "view_user_ban_status"
-            referencedColumns: ["id"]
-          },
-        ]
-      }
-    }
-=======
             foreignKeyName: "user_roles_profile_id_fkey";
             columns: ["profile_id"];
             isOneToOne: true;
@@ -1560,7 +1385,6 @@
         ];
       };
     };
->>>>>>> 593572e9
     Views: {
       view_bookings_with_user_info: {
         Row: {
@@ -1627,49 +1451,6 @@
             referencedRelation: "storage_locations";
             referencedColumns: ["id"];
           },
-<<<<<<< HEAD
-        ]
-      }
-      view_user_ban_status: {
-        Row: {
-          active_roles_count: number | null
-          ban_reason: string | null
-          ban_status: string | null
-          banned_at: string | null
-          banned_by: string | null
-          banned_by_email: string | null
-          banned_by_name: string | null
-          email: string | null
-          full_name: string | null
-          id: string | null
-          inactive_roles_count: number | null
-          is_permanent: boolean | null
-          latest_action: string | null
-          latest_ban_type: string | null
-          unbanned_at: string | null
-          user_created_at: string | null
-          visible_name: string | null
-        }
-        Relationships: []
-      }
-      view_user_roles_with_details: {
-        Row: {
-          assigned_at: string | null
-          assignment_updated_at: string | null
-          id: string | null
-          is_active: boolean | null
-          organization_id: string | null
-          organization_is_active: boolean | null
-          organization_name: string | null
-          role_id: string | null
-          role_name: Database["public"]["Enums"]["roles_type"] | null
-          user_email: string | null
-          user_full_name: string | null
-          user_id: string | null
-          user_phone: string | null
-          user_visible_name: string | null
-        }
-=======
         ];
       };
       view_user_ban_status: {
@@ -1711,7 +1492,6 @@
           user_phone: string | null;
           user_visible_name: string | null;
         };
->>>>>>> 593572e9
         Relationships: [
           {
             foreignKeyName: "erm_user_organization_roles_organization_id_fkey";
@@ -1764,26 +1544,6 @@
         Returns: Json;
       };
       get_full_user_order: {
-<<<<<<< HEAD
-        Args: { in_user_id: string; in_offset?: number; in_limit?: number }
-        Returns: Json
-      }
-      get_latest_ban_record: {
-        Args: { check_user_id: string }
-        Returns: {
-          id: string
-          ban_type: string
-          action: string
-          ban_reason: string
-          is_permanent: boolean
-          banned_by: string
-          banned_at: string
-          unbanned_at: string
-          organization_id: string
-          role_assignment_id: string
-        }[]
-      }
-=======
         Args: { in_user_id: string; in_offset?: number; in_limit?: number };
         Returns: Json;
       };
@@ -1802,7 +1562,6 @@
           role_assignment_id: string;
         }[];
       };
->>>>>>> 593572e9
       get_request_user_id: {
         Args: Record<PropertyKey, never>;
         Returns: string;
@@ -1817,35 +1576,6 @@
       get_user_roles: {
         Args: { user_uuid: string };
         Returns: {
-<<<<<<< HEAD
-          id: string
-          user_id: string
-          organization_id: string
-          role_id: string
-          is_active: boolean
-          created_at: string
-          role_name: string
-          organization_name: string
-          organization_slug: string
-        }[]
-      }
-      is_user_banned_for_app: {
-        Args: { check_user_id: string }
-        Returns: boolean
-      }
-      is_user_banned_for_org: {
-        Args: { check_user_id: string; check_org_id: string }
-        Returns: boolean
-      }
-      is_user_banned_for_role: {
-        Args: {
-          check_user_id: string
-          check_org_id: string
-          check_role_id: string
-        }
-        Returns: boolean
-      }
-=======
           id: string;
           user_id: string;
           organization_id: string;
@@ -1873,7 +1603,6 @@
         };
         Returns: boolean;
       };
->>>>>>> 593572e9
       update_user_jwt_on_role_change_for_user: {
         Args: { target_user_id: string };
         Returns: undefined;
