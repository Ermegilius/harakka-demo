export type Json =
  | string
  | number
  | boolean
  | null
  | { [key: string]: Json | undefined }
  | Json[]

export type Database = {
<<<<<<< HEAD
  graphql_public: {
    Tables: {
      [_ in never]: never
    }
    Views: {
      [_ in never]: never
    }
    Functions: {
      graphql: {
        Args: {
          extensions?: Json
          operationName?: string
          query?: string
          variables?: Json
        }
        Returns: Json
      }
    }
    Enums: {
      [_ in never]: never
    }
    CompositeTypes: {
      [_ in never]: never
    }
=======
  // Allows to automatically instantiate createClient with right options
  // instead of createClient<Database, { PostgrestVersion: 'XX' }>(URL, KEY)
  __InternalSupabase: {
    PostgrestVersion: "12.2.3 (519615d)"
>>>>>>> 5d9a5b7d
  }
  public: {
    Tables: {
      audit_logs: {
        Row: {
          action: string
          created_at: string | null
          id: string
          new_values: Json | null
          old_values: Json | null
          record_id: string
          table_name: string
          user_id: string | null
        }
        Insert: {
          action: string
          created_at?: string | null
          id?: string
          new_values?: Json | null
          old_values?: Json | null
          record_id: string
          table_name: string
          user_id?: string | null
        }
        Update: {
          action?: string
          created_at?: string | null
          id?: string
          new_values?: Json | null
          old_values?: Json | null
          record_id?: string
          table_name?: string
          user_id?: string | null
        }
        Relationships: []
      }
      booking_items: {
        Row: {
          booking_id: string
          created_at: string | null
          end_date: string
          id: string
          item_id: string
          location_id: string
          provider_organization_id: string | null
          quantity: number
          start_date: string
          status: string
          total_days: number
        }
        Insert: {
          booking_id: string
          created_at?: string | null
          end_date: string
          id?: string
          item_id: string
          location_id: string
          provider_organization_id?: string | null
          quantity?: number
          start_date: string
          status: string
          total_days: number
        }
        Update: {
          booking_id?: string
          created_at?: string | null
          end_date?: string
          id?: string
          item_id?: string
          location_id?: string
          provider_organization_id?: string | null
          quantity?: number
          start_date?: string
          status?: string
          total_days?: number
        }
        Relationships: [
          {
            foreignKeyName: "booking_items_item_id_fkey"
            columns: ["item_id"]
            isOneToOne: false
            referencedRelation: "storage_items"
            referencedColumns: ["id"]
          },
          {
            foreignKeyName: "booking_items_item_id_fkey"
            columns: ["item_id"]
            isOneToOne: false
            referencedRelation: "view_item_location_summary"
            referencedColumns: ["storage_item_id"]
          },
          {
            foreignKeyName: "booking_items_item_id_fkey"
            columns: ["item_id"]
            isOneToOne: false
            referencedRelation: "view_item_ownership_summary"
            referencedColumns: ["storage_item_id"]
          },
          {
            foreignKeyName: "booking_items_item_id_fkey"
            columns: ["item_id"]
            isOneToOne: false
            referencedRelation: "view_manage_storage_items"
            referencedColumns: ["id"]
          },
          {
            foreignKeyName: "order_items_location_id_fkey"
            columns: ["location_id"]
            isOneToOne: false
            referencedRelation: "storage_locations"
            referencedColumns: ["id"]
          },
          {
            foreignKeyName: "order_items_order_id_fkey"
            columns: ["booking_id"]
            isOneToOne: false
            referencedRelation: "bookings"
            referencedColumns: ["id"]
          },
          {
            foreignKeyName: "order_items_order_id_fkey"
            columns: ["booking_id"]
            isOneToOne: false
            referencedRelation: "view_bookings_with_user_info"
            referencedColumns: ["id"]
          },
          {
            foreignKeyName: "order_items_provider_organization_id_fkey"
            columns: ["provider_organization_id"]
            isOneToOne: false
            referencedRelation: "organizations"
            referencedColumns: ["id"]
          },
        ]
      }
      bookings: {
        Row: {
          booking_number: string
          created_at: string | null
          discount_amount: number | null
          discount_code: string | null
          final_amount: number | null
          id: string
          notes: string | null
          status: string
          total_amount: number | null
          updated_at: string | null
          user_id: string
        }
        Insert: {
          booking_number: string
          created_at?: string | null
          discount_amount?: number | null
          discount_code?: string | null
          final_amount?: number | null
          id?: string
          notes?: string | null
          status: string
          total_amount?: number | null
          updated_at?: string | null
          user_id: string
        }
        Update: {
          booking_number?: string
          created_at?: string | null
          discount_amount?: number | null
          discount_code?: string | null
          final_amount?: number | null
          id?: string
          notes?: string | null
          status?: string
          total_amount?: number | null
          updated_at?: string | null
          user_id?: string
        }
        Relationships: []
      }
      notifications: {
        Row: {
          channel: Database["public"]["Enums"]["notification_channel"]
          created_at: string
          delivered_at: string | null
          id: string
          idempotency_key: string
          message: string | null
          metadata: Json | null
          read_at: string | null
          severity: Database["public"]["Enums"]["notification_severity"]
          title: string
          type: Database["public"]["Enums"]["notification_type"]
          user_id: string | null
        }
        Insert: {
          channel?: Database["public"]["Enums"]["notification_channel"]
          created_at?: string
          delivered_at?: string | null
          id?: string
          idempotency_key?: string
          message?: string | null
          metadata?: Json | null
          read_at?: string | null
          severity?: Database["public"]["Enums"]["notification_severity"]
          title: string
          type: Database["public"]["Enums"]["notification_type"]
          user_id?: string | null
        }
        Update: {
          channel?: Database["public"]["Enums"]["notification_channel"]
          created_at?: string
          delivered_at?: string | null
          id?: string
          idempotency_key?: string
          message?: string | null
          metadata?: Json | null
          read_at?: string | null
          severity?: Database["public"]["Enums"]["notification_severity"]
          title?: string
          type?: Database["public"]["Enums"]["notification_type"]
          user_id?: string | null
        }
        Relationships: [
          {
            foreignKeyName: "notifications_user_id_fkey"
            columns: ["user_id"]
            isOneToOne: false
            referencedRelation: "user_profiles"
            referencedColumns: ["id"]
          },
          {
            foreignKeyName: "notifications_user_id_fkey"
            columns: ["user_id"]
            isOneToOne: false
            referencedRelation: "view_user_ban_status"
            referencedColumns: ["id"]
          },
        ]
      }
      organization_items: {
        Row: {
          created_at: string | null
          created_by: string | null
          id: string
          is_active: boolean
          is_deleted: boolean
          organization_id: string
          owned_quantity: number
          storage_item_id: string
          storage_location_id: string
          updated_at: string | null
          updated_by: string | null
        }
        Insert: {
          created_at?: string | null
          created_by?: string | null
          id?: string
          is_active?: boolean
          is_deleted?: boolean
          organization_id: string
          owned_quantity?: number
          storage_item_id: string
          storage_location_id: string
          updated_at?: string | null
          updated_by?: string | null
        }
        Update: {
          created_at?: string | null
          created_by?: string | null
          id?: string
          is_active?: boolean
          is_deleted?: boolean
          organization_id?: string
          owned_quantity?: number
          storage_item_id?: string
          storage_location_id?: string
          updated_at?: string | null
          updated_by?: string | null
        }
        Relationships: [
          {
            foreignKeyName: "erm_organization_items_organization_id_fkey"
            columns: ["organization_id"]
            isOneToOne: false
            referencedRelation: "organizations"
            referencedColumns: ["id"]
          },
          {
            foreignKeyName: "organization_items_storage_item_id_fkey"
            columns: ["storage_item_id"]
            isOneToOne: false
            referencedRelation: "storage_items"
            referencedColumns: ["id"]
          },
          {
            foreignKeyName: "organization_items_storage_item_id_fkey"
            columns: ["storage_item_id"]
            isOneToOne: false
            referencedRelation: "view_item_location_summary"
            referencedColumns: ["storage_item_id"]
          },
          {
            foreignKeyName: "organization_items_storage_item_id_fkey"
            columns: ["storage_item_id"]
            isOneToOne: false
            referencedRelation: "view_item_ownership_summary"
            referencedColumns: ["storage_item_id"]
          },
          {
            foreignKeyName: "organization_items_storage_item_id_fkey"
            columns: ["storage_item_id"]
            isOneToOne: false
            referencedRelation: "view_manage_storage_items"
            referencedColumns: ["id"]
          },
          {
            foreignKeyName: "organization_items_storage_location_id_fkey"
            columns: ["storage_location_id"]
            isOneToOne: false
            referencedRelation: "storage_locations"
            referencedColumns: ["id"]
          },
        ]
      }
      organization_locations: {
        Row: {
          created_at: string | null
          id: string
          is_active: boolean | null
          organization_id: string
          storage_location_id: string
          updated_at: string | null
        }
        Insert: {
          created_at?: string | null
          id?: string
          is_active?: boolean | null
          organization_id: string
          storage_location_id: string
          updated_at?: string | null
        }
        Update: {
          created_at?: string | null
          id?: string
          is_active?: boolean | null
          organization_id?: string
          storage_location_id?: string
          updated_at?: string | null
        }
        Relationships: [
          {
            foreignKeyName: "erm_organization_locations_organization_id_fkey"
            columns: ["organization_id"]
            isOneToOne: false
            referencedRelation: "organizations"
            referencedColumns: ["id"]
          },
          {
            foreignKeyName: "erm_organization_locations_storage_location_id_fkey"
            columns: ["storage_location_id"]
            isOneToOne: false
            referencedRelation: "storage_locations"
            referencedColumns: ["id"]
          },
        ]
      }
      organizations: {
        Row: {
          created_at: string | null
          created_by: string | null
          description: string | null
          id: string
          is_active: boolean | null
          is_deleted: boolean | null
          logo_picture_url: string | null
          name: string
          slug: string
          updated_at: string | null
          updated_by: string | null
        }
        Insert: {
          created_at?: string | null
          created_by?: string | null
          description?: string | null
          id?: string
          is_active?: boolean | null
          is_deleted?: boolean | null
          logo_picture_url?: string | null
          name: string
          slug: string
          updated_at?: string | null
          updated_by?: string | null
        }
        Update: {
          created_at?: string | null
          created_by?: string | null
          description?: string | null
          id?: string
          is_active?: boolean | null
          is_deleted?: boolean | null
          logo_picture_url?: string | null
          name?: string
          slug?: string
          updated_at?: string | null
          updated_by?: string | null
        }
        Relationships: []
      }
      promotions: {
        Row: {
          code: string
          created_at: string | null
          description: string
          discount_type: string
          discount_value: number
          expires_at: string
          id: string
          is_active: boolean | null
          max_discount: number | null
          min_order_amount: number | null
          owner_organization_id: string | null
          starts_at: string
          times_used: number | null
          usage_limit: number | null
        }
        Insert: {
          code: string
          created_at?: string | null
          description: string
          discount_type: string
          discount_value: number
          expires_at: string
          id?: string
          is_active?: boolean | null
          max_discount?: number | null
          min_order_amount?: number | null
          owner_organization_id?: string | null
          starts_at: string
          times_used?: number | null
          usage_limit?: number | null
        }
        Update: {
          code?: string
          created_at?: string | null
          description?: string
          discount_type?: string
          discount_value?: number
          expires_at?: string
          id?: string
          is_active?: boolean | null
          max_discount?: number | null
          min_order_amount?: number | null
          owner_organization_id?: string | null
          starts_at?: string
          times_used?: number | null
          usage_limit?: number | null
        }
        Relationships: [
          {
            foreignKeyName: "promotions_owner_organization_id_fkey"
            columns: ["owner_organization_id"]
            isOneToOne: false
            referencedRelation: "organizations"
            referencedColumns: ["id"]
          },
        ]
      }
      reviews: {
        Row: {
          created_at: string | null
          id: string
          is_verified: boolean | null
          item_id: string
          rating: number
          review_text: string | null
          updated_at: string | null
          user_id: string
        }
        Insert: {
          created_at?: string | null
          id?: string
          is_verified?: boolean | null
          item_id: string
          rating: number
          review_text?: string | null
          updated_at?: string | null
          user_id: string
        }
        Update: {
          created_at?: string | null
          id?: string
          is_verified?: boolean | null
          item_id?: string
          rating?: number
          review_text?: string | null
          updated_at?: string | null
          user_id?: string
        }
        Relationships: [
          {
            foreignKeyName: "reviews_item_id_fkey"
            columns: ["item_id"]
            isOneToOne: false
            referencedRelation: "storage_items"
            referencedColumns: ["id"]
          },
          {
            foreignKeyName: "reviews_item_id_fkey"
            columns: ["item_id"]
            isOneToOne: false
            referencedRelation: "view_item_location_summary"
            referencedColumns: ["storage_item_id"]
          },
          {
            foreignKeyName: "reviews_item_id_fkey"
            columns: ["item_id"]
            isOneToOne: false
            referencedRelation: "view_item_ownership_summary"
            referencedColumns: ["storage_item_id"]
          },
          {
            foreignKeyName: "reviews_item_id_fkey"
            columns: ["item_id"]
            isOneToOne: false
            referencedRelation: "view_manage_storage_items"
            referencedColumns: ["id"]
          },
        ]
      }
      roles: {
        Row: {
          id: string
          role: Database["public"]["Enums"]["roles_type"]
        }
        Insert: {
          id?: string
          role: Database["public"]["Enums"]["roles_type"]
        }
        Update: {
          id?: string
          role?: Database["public"]["Enums"]["roles_type"]
        }
        Relationships: []
      }
      storage_analytics: {
        Row: {
          created_at: string | null
          date: string
          id: string
          location_id: string
          occupancy_rate: number | null
          total_bookings: number | null
          total_revenue: number | null
        }
        Insert: {
          created_at?: string | null
          date: string
          id?: string
          location_id: string
          occupancy_rate?: number | null
          total_bookings?: number | null
          total_revenue?: number | null
        }
        Update: {
          created_at?: string | null
          date?: string
          id?: string
          location_id?: string
          occupancy_rate?: number | null
          total_bookings?: number | null
          total_revenue?: number | null
        }
        Relationships: [
          {
            foreignKeyName: "storage_analytics_location_id_fkey"
            columns: ["location_id"]
            isOneToOne: false
            referencedRelation: "storage_locations"
            referencedColumns: ["id"]
          },
        ]
      }
      storage_compartments: {
        Row: {
          created_at: string | null
          id: string
          translations: Json | null
        }
        Insert: {
          created_at?: string | null
          id?: string
          translations?: Json | null
        }
        Update: {
          created_at?: string | null
          id?: string
          translations?: Json | null
        }
        Relationships: []
      }
      storage_images: {
        Row: {
          alt_text: string | null
          created_at: string | null
          display_order: number
          id: string
          image_type: string
          image_url: string
          is_active: boolean | null
          location_id: string
        }
        Insert: {
          alt_text?: string | null
          created_at?: string | null
          display_order: number
          id?: string
          image_type: string
          image_url: string
          is_active?: boolean | null
          location_id: string
        }
        Update: {
          alt_text?: string | null
          created_at?: string | null
          display_order?: number
          id?: string
          image_type?: string
          image_url?: string
          is_active?: boolean | null
          location_id?: string
        }
        Relationships: [
          {
            foreignKeyName: "storage_images_location_id_fkey"
            columns: ["location_id"]
            isOneToOne: false
            referencedRelation: "storage_locations"
            referencedColumns: ["id"]
          },
        ]
      }
      storage_item_images: {
        Row: {
          alt_text: string | null
          created_at: string | null
          display_order: number
          id: string
          image_type: string
          image_url: string
          is_active: boolean | null
          item_id: string
          storage_path: string
        }
        Insert: {
          alt_text?: string | null
          created_at?: string | null
          display_order: number
          id?: string
          image_type: string
          image_url: string
          is_active?: boolean | null
          item_id: string
          storage_path: string
        }
        Update: {
          alt_text?: string | null
          created_at?: string | null
          display_order?: number
          id?: string
          image_type?: string
          image_url?: string
          is_active?: boolean | null
          item_id?: string
          storage_path?: string
        }
        Relationships: [
          {
            foreignKeyName: "storage_item_images_item_id_fkey"
            columns: ["item_id"]
            isOneToOne: false
            referencedRelation: "storage_items"
            referencedColumns: ["id"]
          },
          {
            foreignKeyName: "storage_item_images_item_id_fkey"
            columns: ["item_id"]
            isOneToOne: false
            referencedRelation: "view_item_location_summary"
            referencedColumns: ["storage_item_id"]
          },
          {
            foreignKeyName: "storage_item_images_item_id_fkey"
            columns: ["item_id"]
            isOneToOne: false
            referencedRelation: "view_item_ownership_summary"
            referencedColumns: ["storage_item_id"]
          },
          {
            foreignKeyName: "storage_item_images_item_id_fkey"
            columns: ["item_id"]
            isOneToOne: false
            referencedRelation: "view_manage_storage_items"
            referencedColumns: ["id"]
          },
        ]
      }
      storage_item_tags: {
        Row: {
          created_at: string | null
          id: string
          item_id: string
          tag_id: string
          translations: Json | null
        }
        Insert: {
          created_at?: string | null
          id?: string
          item_id: string
          tag_id: string
          translations?: Json | null
        }
        Update: {
          created_at?: string | null
          id?: string
          item_id?: string
          tag_id?: string
          translations?: Json | null
        }
        Relationships: [
          {
            foreignKeyName: "storage_item_tags_item_id_fkey"
            columns: ["item_id"]
            isOneToOne: false
            referencedRelation: "storage_items"
            referencedColumns: ["id"]
          },
          {
            foreignKeyName: "storage_item_tags_item_id_fkey"
            columns: ["item_id"]
            isOneToOne: false
            referencedRelation: "view_item_location_summary"
            referencedColumns: ["storage_item_id"]
          },
          {
            foreignKeyName: "storage_item_tags_item_id_fkey"
            columns: ["item_id"]
            isOneToOne: false
            referencedRelation: "view_item_ownership_summary"
            referencedColumns: ["storage_item_id"]
          },
          {
            foreignKeyName: "storage_item_tags_item_id_fkey"
            columns: ["item_id"]
            isOneToOne: false
            referencedRelation: "view_manage_storage_items"
            referencedColumns: ["id"]
          },
          {
            foreignKeyName: "storage_item_tags_tag_id_fkey"
            columns: ["tag_id"]
            isOneToOne: false
            referencedRelation: "tags"
            referencedColumns: ["id"]
          },
        ]
      }
      storage_items: {
        Row: {
          average_rating: number | null
          compartment_id: string | null
          created_at: string | null
          id: string
          is_active: boolean | null
          is_deleted: boolean | null
          items_number_currently_in_storage: number | null
          items_number_total: number
          location_id: string
          org_id: string
          translations: Json | null
        }
        Insert: {
          average_rating?: number | null
          compartment_id?: string | null
          created_at?: string | null
          id?: string
          is_active?: boolean | null
          is_deleted?: boolean | null
          items_number_currently_in_storage?: number | null
          items_number_total: number
          location_id: string
          org_id: string
          translations?: Json | null
        }
        Update: {
          average_rating?: number | null
          compartment_id?: string | null
          created_at?: string | null
          id?: string
          is_active?: boolean | null
          is_deleted?: boolean | null
          items_number_currently_in_storage?: number | null
          items_number_total?: number
          location_id?: string
          org_id?: string
          translations?: Json | null
        }
        Relationships: [
          {
            foreignKeyName: "storage_items_compartment_id_fkey"
            columns: ["compartment_id"]
            isOneToOne: false
            referencedRelation: "storage_compartments"
            referencedColumns: ["id"]
          },
          {
            foreignKeyName: "storage_items_location_id_fkey"
            columns: ["location_id"]
            isOneToOne: false
            referencedRelation: "storage_locations"
            referencedColumns: ["id"]
          },
        ]
      }
      storage_locations: {
        Row: {
          address: string
          created_at: string | null
          description: string | null
          id: string
          image_url: string | null
          is_active: boolean | null
          latitude: number | null
          longitude: number | null
          name: string
        }
        Insert: {
          address: string
          created_at?: string | null
          description?: string | null
          id?: string
          image_url?: string | null
          is_active?: boolean | null
          latitude?: number | null
          longitude?: number | null
          name: string
        }
        Update: {
          address?: string
          created_at?: string | null
          description?: string | null
          id?: string
          image_url?: string | null
          is_active?: boolean | null
          latitude?: number | null
          longitude?: number | null
          name?: string
        }
        Relationships: []
      }
      storage_working_hours: {
        Row: {
          close_time: string
          created_at: string | null
          day: string
          id: string
          is_active: boolean | null
          location_id: string
          open_time: string
        }
        Insert: {
          close_time: string
          created_at?: string | null
          day: string
          id?: string
          is_active?: boolean | null
          location_id: string
          open_time: string
        }
        Update: {
          close_time?: string
          created_at?: string | null
          day?: string
          id?: string
          is_active?: boolean | null
          location_id?: string
          open_time?: string
        }
        Relationships: [
          {
            foreignKeyName: "storage_working_hours_location_id_fkey"
            columns: ["location_id"]
            isOneToOne: false
            referencedRelation: "storage_locations"
            referencedColumns: ["id"]
          },
        ]
      }
      tags: {
        Row: {
          created_at: string | null
          id: string
          translations: Json | null
        }
        Insert: {
          created_at?: string | null
          id?: string
          translations?: Json | null
        }
        Update: {
          created_at?: string | null
          id?: string
          translations?: Json | null
        }
        Relationships: []
      }
      test: {
        Row: {
          created_at: string
          id: number
        }
        Insert: {
          created_at?: string
          id?: number
        }
        Update: {
          created_at?: string
          id?: number
        }
        Relationships: []
      }
      test_features: {
        Row: {
          created_at: string | null
          description: string | null
          feature_name: string
          id: string
          is_enabled: boolean | null
          test_data: Json | null
          updated_at: string | null
        }
        Insert: {
          created_at?: string | null
          description?: string | null
          feature_name: string
          id?: string
          is_enabled?: boolean | null
          test_data?: Json | null
          updated_at?: string | null
        }
        Update: {
          created_at?: string | null
          description?: string | null
          feature_name?: string
          id?: string
          is_enabled?: boolean | null
          test_data?: Json | null
          updated_at?: string | null
        }
        Relationships: []
      }
      user_addresses: {
        Row: {
          address_type: string
          city: string
          country: string
          created_at: string | null
          id: string
          is_default: boolean | null
          postal_code: string
          street_address: string
          updated_at: string | null
          user_id: string
        }
        Insert: {
          address_type: string
          city: string
          country: string
          created_at?: string | null
          id?: string
          is_default?: boolean | null
          postal_code: string
          street_address: string
          updated_at?: string | null
          user_id: string
        }
        Update: {
          address_type?: string
          city?: string
          country?: string
          created_at?: string | null
          id?: string
          is_default?: boolean | null
          postal_code?: string
          street_address?: string
          updated_at?: string | null
          user_id?: string
        }
        Relationships: []
      }
      user_ban_history: {
        Row: {
          action: string
          affected_assignments: Json | null
          ban_reason: string | null
          ban_type: string
          banned_at: string | null
          banned_by: string
          created_at: string | null
          id: string
          is_permanent: boolean | null
          notes: string | null
          organization_id: string | null
          role_assignment_id: string | null
          unbanned_at: string | null
          user_id: string
        }
        Insert: {
          action: string
          affected_assignments?: Json | null
          ban_reason?: string | null
          ban_type: string
          banned_at?: string | null
          banned_by: string
          created_at?: string | null
          id?: string
          is_permanent?: boolean | null
          notes?: string | null
          organization_id?: string | null
          role_assignment_id?: string | null
          unbanned_at?: string | null
          user_id: string
        }
        Update: {
          action?: string
          affected_assignments?: Json | null
          ban_reason?: string | null
          ban_type?: string
          banned_at?: string | null
          banned_by?: string
          created_at?: string | null
          id?: string
          is_permanent?: boolean | null
          notes?: string | null
          organization_id?: string | null
          role_assignment_id?: string | null
          unbanned_at?: string | null
          user_id?: string
        }
        Relationships: [
          {
            foreignKeyName: "user_ban_history_banned_by_fkey"
            columns: ["banned_by"]
            isOneToOne: false
            referencedRelation: "user_profiles"
            referencedColumns: ["id"]
          },
          {
            foreignKeyName: "user_ban_history_banned_by_fkey"
            columns: ["banned_by"]
            isOneToOne: false
            referencedRelation: "view_user_ban_status"
            referencedColumns: ["id"]
          },
          {
            foreignKeyName: "user_ban_history_organization_id_fkey"
            columns: ["organization_id"]
            isOneToOne: false
            referencedRelation: "organizations"
            referencedColumns: ["id"]
          },
          {
            foreignKeyName: "user_ban_history_role_assignment_id_fkey"
            columns: ["role_assignment_id"]
            isOneToOne: false
            referencedRelation: "user_organization_roles"
            referencedColumns: ["id"]
          },
          {
            foreignKeyName: "user_ban_history_role_assignment_id_fkey"
            columns: ["role_assignment_id"]
            isOneToOne: false
            referencedRelation: "view_user_roles_with_details"
            referencedColumns: ["id"]
          },
          {
            foreignKeyName: "user_ban_history_user_id_fkey"
            columns: ["user_id"]
            isOneToOne: false
            referencedRelation: "user_profiles"
            referencedColumns: ["id"]
          },
          {
            foreignKeyName: "user_ban_history_user_id_fkey"
            columns: ["user_id"]
            isOneToOne: false
            referencedRelation: "view_user_ban_status"
            referencedColumns: ["id"]
          },
        ]
      }
      user_organization_roles: {
        Row: {
          created_at: string | null
          created_by: string | null
          id: string
          is_active: boolean | null
          organization_id: string
          role_id: string
          updated_at: string | null
          updated_by: string | null
          user_id: string
        }
        Insert: {
          created_at?: string | null
          created_by?: string | null
          id?: string
          is_active?: boolean | null
          organization_id: string
          role_id: string
          updated_at?: string | null
          updated_by?: string | null
          user_id: string
        }
        Update: {
          created_at?: string | null
          created_by?: string | null
          id?: string
          is_active?: boolean | null
          organization_id?: string
          role_id?: string
          updated_at?: string | null
          updated_by?: string | null
          user_id?: string
        }
        Relationships: [
          {
            foreignKeyName: "erm_user_organization_roles_organization_id_fkey"
            columns: ["organization_id"]
            isOneToOne: false
            referencedRelation: "organizations"
            referencedColumns: ["id"]
          },
          {
            foreignKeyName: "erm_user_organization_roles_role_id_fkey"
            columns: ["role_id"]
            isOneToOne: false
            referencedRelation: "roles"
            referencedColumns: ["id"]
          },
        ]
      }
      user_profiles: {
        Row: {
          created_at: string | null
          email: string | null
          full_name: string | null
          id: string
          phone: string | null
          profile_picture_url: string | null
          role: string | null
          visible_name: string | null
        }
        Insert: {
          created_at?: string | null
          email?: string | null
          full_name?: string | null
          id: string
          phone?: string | null
          profile_picture_url?: string | null
          role?: string | null
          visible_name?: string | null
        }
        Update: {
          created_at?: string | null
          email?: string | null
          full_name?: string | null
          id?: string
          phone?: string | null
          profile_picture_url?: string | null
          role?: string | null
          visible_name?: string | null
        }
        Relationships: []
      }
      user_roles: {
        Row: {
          created_at: string | null
          profile_id: string
          role: Database["public"]["Enums"]["role_type"]
        }
        Insert: {
          created_at?: string | null
          profile_id: string
          role: Database["public"]["Enums"]["role_type"]
        }
        Update: {
          created_at?: string | null
          profile_id?: string
          role?: Database["public"]["Enums"]["role_type"]
        }
        Relationships: [
          {
            foreignKeyName: "user_roles_profile_id_fkey"
            columns: ["profile_id"]
            isOneToOne: true
            referencedRelation: "user_profiles"
            referencedColumns: ["id"]
          },
          {
            foreignKeyName: "user_roles_profile_id_fkey"
            columns: ["profile_id"]
            isOneToOne: true
            referencedRelation: "view_user_ban_status"
            referencedColumns: ["id"]
          },
        ]
      }
    }
    Views: {
      view_bookings_with_user_info: {
        Row: {
          booking_number: string | null
          created_at: string | null
          created_at_text: string | null
          discount_amount: number | null
          discount_code: string | null
          email: string | null
          final_amount: number | null
          final_amount_text: string | null
          full_name: string | null
          id: string | null
          notes: string | null
          status: string | null
          total_amount: number | null
          updated_at: string | null
          user_id: string | null
        }
        Relationships: []
      }
      view_item_location_summary: {
        Row: {
          item_name: string | null
          location_name: string | null
          organization_breakdown: string | null
          organizations_count: number | null
          storage_item_id: string | null
          total_at_location: number | null
        }
        Relationships: []
      }
      view_item_ownership_summary: {
        Row: {
          item_name: string | null
          location_name: string | null
          location_total: number | null
          organization_name: string | null
          owned_quantity: number | null
          storage_item_id: string | null
          total_across_all_locations: number | null
        }
        Relationships: []
      }
      view_manage_storage_items: {
        Row: {
          created_at: string | null
          en_item_name: string | null
          en_item_type: string | null
          fi_item_name: string | null
          fi_item_type: string | null
          id: string | null
          is_active: boolean | null
          is_deleted: boolean | null
          items_number_currently_in_storage: number | null
          items_number_total: number | null
          location_id: string | null
          location_name: string | null
<<<<<<< HEAD
          organization_id: string | null
=======
          organization_id: string[] | null
          price: number | null
>>>>>>> 5d9a5b7d
          tag_ids: string[] | null
          tag_translations: Json[] | null
          translations: Json | null
        }
        Relationships: [
          {
<<<<<<< HEAD
=======
            foreignKeyName: "organization_items_storage_item_id_fkey"
            columns: ["id"]
            isOneToOne: false
            referencedRelation: "storage_items"
            referencedColumns: ["id"]
          },
          {
            foreignKeyName: "organization_items_storage_item_id_fkey"
            columns: ["id"]
            isOneToOne: false
            referencedRelation: "view_item_location_summary"
            referencedColumns: ["storage_item_id"]
          },
          {
            foreignKeyName: "organization_items_storage_item_id_fkey"
            columns: ["id"]
            isOneToOne: false
            referencedRelation: "view_item_ownership_summary"
            referencedColumns: ["storage_item_id"]
          },
          {
>>>>>>> 5d9a5b7d
            foreignKeyName: "storage_items_location_id_fkey"
            columns: ["location_id"]
            isOneToOne: false
            referencedRelation: "storage_locations"
            referencedColumns: ["id"]
          },
        ]
      }
      view_user_ban_status: {
        Row: {
          active_roles_count: number | null
          ban_reason: string | null
          ban_status: string | null
          banned_at: string | null
          banned_by: string | null
          banned_by_email: string | null
          banned_by_name: string | null
          email: string | null
          full_name: string | null
          id: string | null
          inactive_roles_count: number | null
          is_permanent: boolean | null
          latest_action: string | null
          latest_ban_type: string | null
          unbanned_at: string | null
          user_created_at: string | null
          visible_name: string | null
        }
        Relationships: []
      }
      view_user_roles_with_details: {
        Row: {
          assigned_at: string | null
          assignment_updated_at: string | null
          id: string | null
          is_active: boolean | null
          organization_id: string | null
          organization_is_active: boolean | null
          organization_name: string | null
          role_id: string | null
          role_name: Database["public"]["Enums"]["roles_type"] | null
          user_email: string | null
          user_full_name: string | null
          user_id: string | null
          user_phone: string | null
          user_visible_name: string | null
        }
        Relationships: [
          {
            foreignKeyName: "erm_user_organization_roles_organization_id_fkey"
            columns: ["organization_id"]
            isOneToOne: false
            referencedRelation: "organizations"
            referencedColumns: ["id"]
          },
          {
            foreignKeyName: "erm_user_organization_roles_role_id_fkey"
            columns: ["role_id"]
            isOneToOne: false
            referencedRelation: "roles"
            referencedColumns: ["id"]
          },
        ]
      }
    }
    Functions: {
      calculate_storage_item_total: {
        Args: { item_id: string }
        Returns: number
      }
      cleanup_item_images: {
        Args: Record<PropertyKey, never>
        Returns: undefined
      }
      create_notification: {
        Args: {
          p_channel?: Database["public"]["Enums"]["notification_channel"]
          p_idempotency_key?: string
          p_message?: string
          p_metadata?: Json
          p_severity?: Database["public"]["Enums"]["notification_severity"]
          p_title: string
          p_type: Database["public"]["Enums"]["notification_type"]
          p_user_id: string
        }
        Returns: undefined
      }
      generate_slug: {
        Args: { input_text: string }
        Returns: string
      }
      get_all_full_bookings: {
        Args: { in_limit: number; in_offset: number }
        Returns: Json
      }
      get_all_full_orders: {
        Args: { in_limit?: number; in_offset?: number }
        Returns: Json
      }
      get_full_booking: {
        Args: { booking_id: string }
        Returns: Json
      }
      get_full_order: {
        Args: { order_id: string }
        Returns: Json
      }
      get_full_user_booking: {
        Args: { in_limit: number; in_offset: number; in_user_id: string }
        Returns: Json
      }
      get_full_user_order: {
        Args: { in_limit?: number; in_offset?: number; in_user_id: string }
        Returns: Json
      }
      get_latest_ban_record: {
        Args: { check_user_id: string }
        Returns: {
          action: string
          ban_reason: string
          ban_type: string
          banned_at: string
          banned_by: string
          id: string
          is_permanent: boolean
          organization_id: string
          role_assignment_id: string
          unbanned_at: string
        }[]
      }
      get_request_user_id: {
        Args: Record<PropertyKey, never>
        Returns: string
      }
      get_table_columns: {
        Args: { input_table_name: string }
        Returns: {
          column_name: string
          data_type: string
        }[]
      }
      get_user_roles: {
        Args: { user_uuid: string }
        Returns: {
          created_at: string
          id: string
          is_active: boolean
          organization_id: string
          organization_name: string
          organization_slug: string
          role_id: string
          role_name: string
          user_id: string
        }[]
      }
      is_admin: {
        Args: { p_org_id?: string; p_user_id: string }
        Returns: boolean
      }
      is_user_banned_for_app: {
        Args: { check_user_id: string }
        Returns: boolean
      }
      is_user_banned_for_org: {
        Args: { check_org_id: string; check_user_id: string }
        Returns: boolean
      }
      is_user_banned_for_role: {
        Args: {
          check_org_id: string
          check_role_id: string
          check_user_id: string
        }
        Returns: boolean
      }
      notify: {
        Args: {
          p_channel?: Database["public"]["Enums"]["notification_channel"]
          p_message?: string
          p_metadata?: Json
          p_severity?: Database["public"]["Enums"]["notification_severity"]
          p_title?: string
          p_type_txt: string
          p_user_id: string
        }
        Returns: undefined
      }
    }
    Enums: {
      notification_channel: "in_app" | "web_push" | "email"
      notification_severity: "info" | "warning" | "critical"
      notification_type:
        | "comment"
        | "mention"
        | "system"
        | "custom"
        | "booking.status_approved"
        | "booking.status_rejected"
        | "booking.created"
        | "user.created"
      role_type:
        | "User"
        | "Admin"
        | "SuperVera"
        | "app_admin"
        | "main_admin"
        | "admin"
        | "user"
        | "superVera"
      roles_type:
        | "super_admin"
        | "main_admin"
        | "admin"
        | "user"
        | "superVera"
        | "storage_manager"
        | "requester"
        | "tenant_admin"
    }
    CompositeTypes: {
      [_ in never]: never
    }
  }
}

type DatabaseWithoutInternals = Omit<Database, "__InternalSupabase">

type DefaultSchema = DatabaseWithoutInternals[Extract<keyof Database, "public">]

export type Tables<
  DefaultSchemaTableNameOrOptions extends
    | keyof (DefaultSchema["Tables"] & DefaultSchema["Views"])
    | { schema: keyof DatabaseWithoutInternals },
  TableName extends DefaultSchemaTableNameOrOptions extends {
    schema: keyof DatabaseWithoutInternals
  }
    ? keyof (DatabaseWithoutInternals[DefaultSchemaTableNameOrOptions["schema"]]["Tables"] &
        DatabaseWithoutInternals[DefaultSchemaTableNameOrOptions["schema"]]["Views"])
    : never = never,
> = DefaultSchemaTableNameOrOptions extends {
  schema: keyof DatabaseWithoutInternals
}
  ? (DatabaseWithoutInternals[DefaultSchemaTableNameOrOptions["schema"]]["Tables"] &
      DatabaseWithoutInternals[DefaultSchemaTableNameOrOptions["schema"]]["Views"])[TableName] extends {
      Row: infer R
    }
    ? R
    : never
  : DefaultSchemaTableNameOrOptions extends keyof (DefaultSchema["Tables"] &
        DefaultSchema["Views"])
    ? (DefaultSchema["Tables"] &
        DefaultSchema["Views"])[DefaultSchemaTableNameOrOptions] extends {
        Row: infer R
      }
      ? R
      : never
    : never

export type TablesInsert<
  DefaultSchemaTableNameOrOptions extends
    | keyof DefaultSchema["Tables"]
    | { schema: keyof DatabaseWithoutInternals },
  TableName extends DefaultSchemaTableNameOrOptions extends {
    schema: keyof DatabaseWithoutInternals
  }
    ? keyof DatabaseWithoutInternals[DefaultSchemaTableNameOrOptions["schema"]]["Tables"]
    : never = never,
> = DefaultSchemaTableNameOrOptions extends {
  schema: keyof DatabaseWithoutInternals
}
  ? DatabaseWithoutInternals[DefaultSchemaTableNameOrOptions["schema"]]["Tables"][TableName] extends {
      Insert: infer I
    }
    ? I
    : never
  : DefaultSchemaTableNameOrOptions extends keyof DefaultSchema["Tables"]
    ? DefaultSchema["Tables"][DefaultSchemaTableNameOrOptions] extends {
        Insert: infer I
      }
      ? I
      : never
    : never

export type TablesUpdate<
  DefaultSchemaTableNameOrOptions extends
    | keyof DefaultSchema["Tables"]
    | { schema: keyof DatabaseWithoutInternals },
  TableName extends DefaultSchemaTableNameOrOptions extends {
    schema: keyof DatabaseWithoutInternals
  }
    ? keyof DatabaseWithoutInternals[DefaultSchemaTableNameOrOptions["schema"]]["Tables"]
    : never = never,
> = DefaultSchemaTableNameOrOptions extends {
  schema: keyof DatabaseWithoutInternals
}
  ? DatabaseWithoutInternals[DefaultSchemaTableNameOrOptions["schema"]]["Tables"][TableName] extends {
      Update: infer U
    }
    ? U
    : never
  : DefaultSchemaTableNameOrOptions extends keyof DefaultSchema["Tables"]
    ? DefaultSchema["Tables"][DefaultSchemaTableNameOrOptions] extends {
        Update: infer U
      }
      ? U
      : never
    : never

export type Enums<
  DefaultSchemaEnumNameOrOptions extends
    | keyof DefaultSchema["Enums"]
    | { schema: keyof DatabaseWithoutInternals },
  EnumName extends DefaultSchemaEnumNameOrOptions extends {
    schema: keyof DatabaseWithoutInternals
  }
    ? keyof DatabaseWithoutInternals[DefaultSchemaEnumNameOrOptions["schema"]]["Enums"]
    : never = never,
> = DefaultSchemaEnumNameOrOptions extends {
  schema: keyof DatabaseWithoutInternals
}
  ? DatabaseWithoutInternals[DefaultSchemaEnumNameOrOptions["schema"]]["Enums"][EnumName]
  : DefaultSchemaEnumNameOrOptions extends keyof DefaultSchema["Enums"]
    ? DefaultSchema["Enums"][DefaultSchemaEnumNameOrOptions]
    : never

export type CompositeTypes<
  PublicCompositeTypeNameOrOptions extends
    | keyof DefaultSchema["CompositeTypes"]
    | { schema: keyof DatabaseWithoutInternals },
  CompositeTypeName extends PublicCompositeTypeNameOrOptions extends {
    schema: keyof DatabaseWithoutInternals
  }
    ? keyof DatabaseWithoutInternals[PublicCompositeTypeNameOrOptions["schema"]]["CompositeTypes"]
    : never = never,
> = PublicCompositeTypeNameOrOptions extends {
  schema: keyof DatabaseWithoutInternals
}
  ? DatabaseWithoutInternals[PublicCompositeTypeNameOrOptions["schema"]]["CompositeTypes"][CompositeTypeName]
  : PublicCompositeTypeNameOrOptions extends keyof DefaultSchema["CompositeTypes"]
    ? DefaultSchema["CompositeTypes"][PublicCompositeTypeNameOrOptions]
    : never

export const Constants = {
  graphql_public: {
    Enums: {},
  },
  public: {
    Enums: {
      notification_channel: ["in_app", "web_push", "email"],
      notification_severity: ["info", "warning", "critical"],
      notification_type: [
        "comment",
        "mention",
        "system",
        "custom",
        "booking.status_approved",
        "booking.status_rejected",
        "booking.created",
        "user.created",
      ],
      role_type: [
        "User",
        "Admin",
        "SuperVera",
        "app_admin",
        "main_admin",
        "admin",
        "user",
        "superVera",
      ],
      roles_type: [
        "super_admin",
        "main_admin",
        "admin",
        "user",
        "superVera",
        "storage_manager",
        "requester",
        "tenant_admin",
      ],
    },
  },
} as const
<|MERGE_RESOLUTION|>--- conflicted
+++ resolved
@@ -7,7 +7,6 @@
   | Json[]
 
 export type Database = {
-<<<<<<< HEAD
   graphql_public: {
     Tables: {
       [_ in never]: never
@@ -32,12 +31,6 @@
     CompositeTypes: {
       [_ in never]: never
     }
-=======
-  // Allows to automatically instantiate createClient with right options
-  // instead of createClient<Database, { PostgrestVersion: 'XX' }>(URL, KEY)
-  __InternalSupabase: {
-    PostgrestVersion: "12.2.3 (519615d)"
->>>>>>> 5d9a5b7d
   }
   public: {
     Tables: {
@@ -325,19 +318,22 @@
           },
           {
             foreignKeyName: "organization_items_storage_item_id_fkey"
-            columns: ["storage_item_id"]
-            isOneToOne: false
-            referencedRelation: "storage_items"
-            referencedColumns: ["id"]
-          },
-          {
             foreignKeyName: "organization_items_storage_item_id_fkey"
             columns: ["storage_item_id"]
             isOneToOne: false
+            referencedRelation: "storage_items"
+            referencedColumns: ["id"]
+          },
+          {
+            foreignKeyName: "organization_items_storage_item_id_fkey"
+            foreignKeyName: "organization_items_storage_item_id_fkey"
+            columns: ["storage_item_id"]
+            isOneToOne: false
             referencedRelation: "view_item_location_summary"
             referencedColumns: ["storage_item_id"]
           },
           {
+            foreignKeyName: "organization_items_storage_item_id_fkey"
             foreignKeyName: "organization_items_storage_item_id_fkey"
             columns: ["storage_item_id"]
             isOneToOne: false
@@ -410,6 +406,7 @@
           id: string
           is_active: boolean | null
           is_deleted: boolean | null
+          logo_picture_url: string | null
           logo_picture_url: string | null
           name: string
           slug: string
@@ -424,6 +421,7 @@
           is_active?: boolean | null
           is_deleted?: boolean | null
           logo_picture_url?: string | null
+          logo_picture_url?: string | null
           name: string
           slug: string
           updated_at?: string | null
@@ -436,6 +434,7 @@
           id?: string
           is_active?: boolean | null
           is_deleted?: boolean | null
+          logo_picture_url?: string | null
           logo_picture_url?: string | null
           name?: string
           slug?: string
@@ -1306,48 +1305,20 @@
           fi_item_name: string | null
           fi_item_type: string | null
           id: string | null
+          id: string | null
           is_active: boolean | null
           is_deleted: boolean | null
           items_number_currently_in_storage: number | null
           items_number_total: number | null
           location_id: string | null
           location_name: string | null
-<<<<<<< HEAD
           organization_id: string | null
-=======
-          organization_id: string[] | null
-          price: number | null
->>>>>>> 5d9a5b7d
           tag_ids: string[] | null
           tag_translations: Json[] | null
           translations: Json | null
         }
         Relationships: [
           {
-<<<<<<< HEAD
-=======
-            foreignKeyName: "organization_items_storage_item_id_fkey"
-            columns: ["id"]
-            isOneToOne: false
-            referencedRelation: "storage_items"
-            referencedColumns: ["id"]
-          },
-          {
-            foreignKeyName: "organization_items_storage_item_id_fkey"
-            columns: ["id"]
-            isOneToOne: false
-            referencedRelation: "view_item_location_summary"
-            referencedColumns: ["storage_item_id"]
-          },
-          {
-            foreignKeyName: "organization_items_storage_item_id_fkey"
-            columns: ["id"]
-            isOneToOne: false
-            referencedRelation: "view_item_ownership_summary"
-            referencedColumns: ["storage_item_id"]
-          },
-          {
->>>>>>> 5d9a5b7d
             foreignKeyName: "storage_items_location_id_fkey"
             columns: ["location_id"]
             isOneToOne: false
@@ -1432,6 +1403,12 @@
           p_title: string
           p_type: Database["public"]["Enums"]["notification_type"]
           p_user_id: string
+          p_message?: string
+          p_metadata?: Json
+          p_severity?: Database["public"]["Enums"]["notification_severity"]
+          p_title: string
+          p_type: Database["public"]["Enums"]["notification_type"]
+          p_user_id: string
         }
         Returns: undefined
       }
@@ -1441,9 +1418,11 @@
       }
       get_all_full_bookings: {
         Args: { in_limit: number; in_offset: number }
+        Args: { in_limit: number; in_offset: number }
         Returns: Json
       }
       get_all_full_orders: {
+        Args: { in_limit?: number; in_offset?: number }
         Args: { in_limit?: number; in_offset?: number }
         Returns: Json
       }
@@ -1457,9 +1436,11 @@
       }
       get_full_user_booking: {
         Args: { in_limit: number; in_offset: number; in_user_id: string }
+        Args: { in_limit: number; in_offset: number; in_user_id: string }
         Returns: Json
       }
       get_full_user_order: {
+        Args: { in_limit?: number; in_offset?: number; in_user_id: string }
         Args: { in_limit?: number; in_offset?: number; in_user_id: string }
         Returns: Json
       }
@@ -1505,6 +1486,7 @@
       }
       is_admin: {
         Args: { p_org_id?: string; p_user_id: string }
+        Args: { p_org_id?: string; p_user_id: string }
         Returns: boolean
       }
       is_user_banned_for_app: {
@@ -1512,6 +1494,7 @@
         Returns: boolean
       }
       is_user_banned_for_org: {
+        Args: { check_org_id: string; check_user_id: string }
         Args: { check_org_id: string; check_user_id: string }
         Returns: boolean
       }
@@ -1520,6 +1503,7 @@
           check_org_id: string
           check_role_id: string
           check_user_id: string
+          check_user_id: string
         }
         Returns: boolean
       }
@@ -1527,7 +1511,12 @@
         Args: {
           p_channel?: Database["public"]["Enums"]["notification_channel"]
           p_message?: string
+          p_message?: string
           p_metadata?: Json
+          p_severity?: Database["public"]["Enums"]["notification_severity"]
+          p_title?: string
+          p_type_txt: string
+          p_user_id: string
           p_severity?: Database["public"]["Enums"]["notification_severity"]
           p_title?: string
           p_type_txt: string
