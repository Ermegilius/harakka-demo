--- conflicted
+++ resolved
@@ -17,11 +17,7 @@
 import { useFormattedDate } from "@/hooks/useFormattedDate";
 import Spinner from "@/components/Spinner";
 import { toast } from "sonner";
-<<<<<<< HEAD
-import { ArrowLeft, Minus, Plus, Trash2 } from "lucide-react";
-=======
-import { ArrowLeft, Trash2, RotateCcw } from "lucide-react";
->>>>>>> f95528d4
+import { ArrowLeft, Trash2, RotateCcw, Minus, Plus } from "lucide-react";
 import { toastConfirm } from "@/components/ui/toastConfirm";
 import {
   getItemImages,
@@ -237,11 +233,8 @@
       header: t.myBookingsPage.columns.quantity[lang],
       cell: ({ row }) => {
         const item = row.original;
-<<<<<<< HEAD
-        const quantity = item.quantity;
-
-        if (item.status === "cancelled" || !showEdit) return quantity;
-=======
+
+        if (item.status === "cancelled" || !showEdit) return item.quantity;
         const isMarkedForRemoval = itemsMarkedForRemoval.has(String(item.id));
 
         if (!showEdit || !allItemsPending || isMarkedForRemoval) {
@@ -253,7 +246,6 @@
             </span>
           );
         }
->>>>>>> f95528d4
 
         return (
           <div className="flex flex-col items-center">
@@ -268,14 +260,14 @@
                 }
                 aria-label={t.myBookingsPage.aria.labels.quantity.decrease[
                   lang
-                ].replace("{number}", (quantity - 1).toString())}
+                ].replace("{number}", (item.quantity - 1).toString())}
               >
                 <Minus aria-hidden />
               </Button>
               <Input
                 aria-label={t.myBookingsPage.aria.labels.quantity.enterQuantity[
                   lang
-                ].replace("{number}", quantity.toString())}
+                ].replace("{number}", item.quantity.toString())}
                 value={itemQuantities[String(item.id)] ?? item.quantity}
                 onChange={(e) => {
                   const val = Number(e.target.value);
@@ -297,11 +289,11 @@
                 }
                 aria-label={t.myBookingsPage.aria.labels.quantity.increase[
                   lang
-                ].replace("{number}", (quantity + 1).toString())}
+                ].replace("{number}", (item.quantity + 1).toString())}
               >
                 <Plus aria-hidden />
               </Button>
-            </div>{" "}
+            </div>
             <div className="text-xs text-muted-foreground">
               {t.myBookingsPage.headings.availability[lang]}{" "}
               {availability[item.item_id] ?? "-"}
