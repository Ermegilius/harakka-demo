import { Switch } from "@/components/ui/switch";
import {
  Tooltip,
  TooltipContent,
  TooltipProvider,
  TooltipTrigger,
} from "@/components/ui/tooltip";
import { useLanguage } from "@/context/LanguageContext";
import { useAppDispatch, useAppSelector } from "@/store/hooks";
import {
  deleteItem,
  fetchOrderedItems,
  getItemById,
  selectAllItems,
  selectItemsError,
  selectItemsPagination,
  selectItemsLoading,
  updateItem,
  selectSelectedItem,
} from "@/store/slices/itemsSlice";
import {
  fetchAllTags,
  fetchTagsForItem,
  selectAllTags,
} from "@/store/slices/tagSlice";
import { t } from "@/translations";
import { Item, ValidItemOrder } from "@/types/item";
import { ColumnDef } from "@tanstack/react-table";
import { Edit, LoaderCircle, Trash2 } from "lucide-react";
import { useEffect, useState } from "react";
import { toast } from "sonner";
import { Command, CommandGroup, CommandItem } from "@/components/ui/command";
import { PaginatedDataTable } from "@/components/ui/data-table-paginated";
import {
  Popover,
  PopoverContent,
  PopoverTrigger,
} from "@/components/ui/popover";
import { useRoles } from "@/hooks/useRoles";
import { toastConfirm } from "@/components/ui/toastConfirm";
import { useDebouncedValue } from "@/hooks/useDebouncedValue";
import { Button } from "@/components/ui/button";
import { Checkbox } from "@/components/ui/checkbox";
import AssignTagsModal from "@/components/Admin/Items/AssignTagsModal";
import UpdateItemModal from "@/components/Admin/Items/UpdateItemModal";
import { useLocation, useNavigate } from "react-router-dom";

const AdminItemsTable = () => {
  const dispatch = useAppDispatch();
  const redirectState = useLocation().state;
  const items = useAppSelector(selectAllItems);
  const error = useAppSelector(selectItemsError);
  const tags = useAppSelector(selectAllTags);
  const tagsLoading = useAppSelector((state) => state.tags.loading);
  const [showModal, setShowModal] = useState(false);
<<<<<<< HEAD
  const { isAdmin, isSuperVera } = useRoles();
  const deletableItems = useAppSelector((state) => state.items.deletableItems);

=======
  const { hasRole } = useRoles();
  const isAdmin = hasRole("admin");
  const isSuperVera = hasRole("superVera");
>>>>>>> ac1a4e58
  // Translation
  const { lang } = useLanguage();
  const [assignTagsModalOpen, setAssignTagsModalOpen] = useState(false);
  const [currentItemId, setCurrentItemId] = useState<string | null>(null);
  // filtering states:
  const [statusFilter, setStatusFilter] = useState<
    "all" | "active" | "inactive"
  >(redirectState?.statusFilter ?? "all");
  const [tagFilter, setTagFilter] = useState<string[]>(
    redirectState?.tagFilter ?? [],
  );
  const [searchTerm, setSearchTerm] = useState(redirectState?.searchTerm ?? "");
  const debouncedSearchQuery = useDebouncedValue(searchTerm);
  const navigate = useNavigate();

  // Pagination state
  const [currentPage, setCurrentPage] = useState(1);
  const [order, setOrder] = useState<ValidItemOrder>(
    redirectState?.order ?? "created_at",
  );
  const [ascending, setAscending] = useState<boolean | null>(
    redirectState?.ascending ?? null,
  );
  const selectedItem = useAppSelector(selectSelectedItem);
  const { page, totalPages } = useAppSelector(selectItemsPagination);
  const loading = useAppSelector(selectItemsLoading);
  const ITEMS_PER_PAGE = 10;

  /*-----------------------handlers-----------------------------------*/
  const handlePageChange = (newPage: number) => setCurrentPage(newPage);

  const handleEdit = (id: string) => {
    if (!selectedItem || id !== selectedItem.id) {
      void dispatch(getItemById(id));
      void dispatch(fetchTagsForItem(id));
    }
    setShowModal(true); // Show the modal
  };

  const handleDelete = (id: string) => {
    toastConfirm({
      title: t.adminItemsTable.messages.deletion.title[lang],
      description: t.adminItemsTable.messages.deletion.description[lang],
      confirmText: t.adminItemsTable.messages.deletion.confirm[lang],
      cancelText: t.adminItemsTable.messages.deletion.cancel[lang],
      onConfirm: () => {
        try {
          void toast.promise(dispatch(deleteItem(id)).unwrap(), {
            loading: t.adminItemsTable.messages.toast.deleting[lang],
            success: t.adminItemsTable.messages.toast.deleteSuccess[lang],
            error: t.adminItemsTable.messages.toast.deleteFail[lang],
          });
        } catch {
          toast.error(t.adminItemsTable.messages.toast.deleteError[lang]);
        }
      },
      onCancel: () => {
        // Optional: handle cancel if needed
      },
    });
  };

  const handleCloseModal = () => {
    setShowModal(false);
  };

  const handleBooking = (order: string) =>
    setOrder(order.toLowerCase() as ValidItemOrder);
  const handleAscending = (ascending: boolean | null) =>
    setAscending(ascending);

  const handleCloseAssignTagsModal = () => {
    setAssignTagsModalOpen(false);
    setCurrentItemId(null);
  };

  /* ————————————————————— Side Effects ———————————————————————————— */
  useEffect(() => {
    void dispatch(
      fetchOrderedItems({
        ordered_by: order,
        page: currentPage,
        limit: ITEMS_PER_PAGE,
        searchquery: debouncedSearchQuery,
        ascending: ascending === false ? false : true,
        tag_filters: tagFilter,
        location_filter: [],
        categories: [],
        activity_filter: statusFilter !== "all" ? statusFilter : undefined,
      }),
    );
  }, [
    dispatch,
    ascending,
    order,
    debouncedSearchQuery,
    currentPage,
    ITEMS_PER_PAGE,
    page,
    tagFilter,
    statusFilter,
  ]);

  //fetch tags list
  useEffect(() => {
    if (tags.length === 0) void dispatch(fetchAllTags({ limit: 20 }));
  }, [dispatch, tags.length, items.length]);

  /* ————————————————————————— Item Columns ———————————————————————— */
  const itemsColumns: ColumnDef<Item>[] = [
    {
      header: t.adminItemsTable.columns.namefi[lang],
      size: 120,
      id: "fi_item_name",
      accessorFn: (row) => row.translations.fi.item_name,
      sortingFn: "alphanumeric",
      cell: ({ row }) => {
        const name = row.original.translations.fi.item_name || "";
        return name.charAt(0).toUpperCase() + name.slice(1);
      },
    },
    {
      header: t.adminItemsTable.columns.typefi[lang],
      size: 120,
      id: "fi_item_type",
      accessorFn: (row) => row.translations.en.item_type,
      sortingFn: "alphanumeric",
      cell: ({ row }) => {
        const type = row.original.translations.en.item_type || "";
        return type.charAt(0).toUpperCase() + type.slice(1);
      },
    },
    {
      header: t.adminItemsTable.columns.location[lang],
      size: 70,
      id: "location_name",
      accessorFn: (row) => row.location_name || "N/A", // For sorting
      cell: ({ row }) => (
        <div className="flex items-center gap-1 text-sm">
          {row.original.location_name || "N/A"}
        </div>
      ),
    },
    {
      header: t.adminItemsTable.columns.price[lang],
      accessorKey: "price",
      size: 30,
      cell: ({ row }) => `€${row.original.price.toLocaleString()}`,
    },
    {
      header: t.adminItemsTable.columns.quantity[lang], // TODO: add corr. header items total
      size: 30,
      id: "items_number_total",
      accessorFn: (row) => row.items_number_total,
      cell: ({ row }) =>
        `${row.original.items_number_total} ${t.adminItemsTable.messages.units[lang]}`,
    },
    {
      id: "is_active",
      header: t.adminItemsTable.columns.active[lang],
      size: 30,
      cell: ({ row }) => {
        const item = row.original;

        const handleToggle = async (checked: boolean) => {
          try {
            await dispatch(
              updateItem({
                id: item.id,
                data: {
                  is_active: checked,
                },
              }),
            ).unwrap();
            toast.success(
              checked
                ? t.adminItemsTable.messages.toast.activateSuccess[lang]
                : t.adminItemsTable.messages.toast.deactivateSuccess[lang],
            );
          } catch {
            toast.error(
              t.adminItemsTable.messages.toast.statusUpdateFail[lang],
            );
          }
        };

        return (
          <Switch checked={item.is_active} onCheckedChange={handleToggle} />
        );
      },
    },
    {
      id: "actions",
      size: 30,
      enableColumnFilter: false,
      cell: ({ row }) => {
        const item = row.original;
        const canEdit = isSuperVera || isAdmin;
        const canDelete = isSuperVera || isAdmin;
        const isDeletable = deletableItems[item.id] !== false;
        return (
          <div className="flex gap-2">
            {canEdit && (
              <Button
                size="sm"
                onClick={() => handleEdit(item.id)}
                className="text-highlight2/80 hover:text-highlight2 hover:bg-highlight2/20"
              >
                <Edit className="h-4 w-4" />
              </Button>
            )}
            {canDelete && (
              <TooltipProvider>
                <Tooltip>
                  <TooltipTrigger asChild>
                    <div>
                      <Button
                        size="sm"
                        variant="ghost"
                        className="text-red-600 hover:text-red-800 hover:bg-red-100"
                        onClick={() => handleDelete(item.id)}
                        disabled={!isDeletable}
                        aria-label={`Delete ${item.translations.fi.item_name}`}
                      >
                        <Trash2 className="h-4 w-4" />
                      </Button>
                    </div>
                  </TooltipTrigger>
                  {!isDeletable && (
                    <TooltipContent
                      side="top"
                      className="90 text-white border-0 p-2"
                    >
                      <p>{t.adminItemsTable.tooltips.cantDelete[lang]}</p>
                    </TooltipContent>
                  )}
                </Tooltip>
              </TooltipProvider>
            )}
          </div>
        );
      },
    },
  ];

  if (loading) {
    return (
      <div className="flex justify-center p-8">
        <LoaderCircle className="animate-spin" />
      </div>
    );
  }

  if (error) {
    return <div className="p-4 text-destructive">{error}</div>;
  }

  /*————————————————————————————— Main Render —————————————————————————————*/
  return (
    <div className="space-y-4">
      <div className="flex justify-between items-center">
        <h1 className="text-xl">{t.adminItemsTable.title[lang]}</h1>
      </div>
      <div className="flex flex-col sm:flex-row justify-between items-center mb-4">
        <div className="flex gap-4 items-center">
          {/* Search by item name/type */}
          <input
            type="text"
            size={50}
            className="w-full text-sm p-2 bg-white rounded-md sm:max-w-md focus:outline-none focus:ring-1 focus:ring-[var(--secondary)] focus:border-[var(--secondary)]"
            placeholder={t.adminItemsTable.filters.searchPlaceholder[lang]}
            value={searchTerm}
            onChange={(e) => setSearchTerm(e.target.value)}
          />

          {/* Filter by active status */}
          <select
            value={statusFilter}
            onChange={(e) =>
              setStatusFilter(e.target.value as "all" | "active" | "inactive")
            }
            className="select bg-white text-sm p-2 rounded-md focus:outline-none focus:ring-1 focus:ring-[var(--secondary)] focus:border-[var(--secondary)]"
          >
            <option value="all">
              {t.adminItemsTable.filters.status.all[lang]}
            </option>
            <option value="active">
              {t.adminItemsTable.filters.status.active[lang]}
            </option>
            <option value="inactive">
              {t.adminItemsTable.filters.status.inactive[lang]}
            </option>
          </select>

          {/* Filter by tags */}
          <Popover>
            <PopoverTrigger asChild>
              <Button
                className="px-3 py-1 bg-white text-secondary border-1 border-secondary hover:bg-secondary hover:text-white rounded-2xl"
                size={"sm"}
              >
                {tagFilter.length > 0
                  ? t.adminItemsTable.filters.tags.filtered[lang].replace(
                      "{count}",
                      tagFilter.length.toString(),
                    )
                  : t.adminItemsTable.filters.tags.filter[lang]}
              </Button>
            </PopoverTrigger>
            <PopoverContent className="w-[250px] p-0">
              <Command>
                <CommandGroup>
                  {tagsLoading ? (
                    <div className="flex justify-center p-4">
                      <LoaderCircle className="h-4 w-4 animate-spin" />
                    </div>
                  ) : tags.length === 0 ? (
                    <div className="p-2 text-sm text-muted-foreground text-center">
                      {t.adminItemsTable.filters.tags.noTags[lang] ||
                        "No tags found"}
                    </div>
                  ) : (
                    tags.map((tag) => {
                      const label =
                        tag.translations?.[lang]?.name?.toLowerCase() || // Try current language first
                        tag.translations?.[
                          lang === "fi" ? "en" : "fi"
                        ]?.name?.toLowerCase() || // Fall back to other language
                        t.adminItemsTable.filters.tags.unnamed[lang] ||
                        "Unnamed";

                      function cn(...classes: (string | undefined)[]): string {
                        return classes.filter(Boolean).join(" ");
                      }
                      return (
                        <CommandItem
                          key={tag.id}
                          onSelect={() =>
                            setTagFilter((prev) =>
                              prev.includes(tag.id)
                                ? prev.filter((t) => t !== tag.id)
                                : [...prev, tag.id],
                            )
                          }
                          className="cursor-pointer"
                        >
                          <Checkbox
                            checked={tagFilter.includes(tag.id)}
                            className={cn(
                              "mr-2 h-4 w-4 border border-secondary bg-white text-white",
                              "data-[state=checked]:bg-secondary",
                              "data-[state=checked]:text-white",
                              "relative",
                              "z-10",
                            )}
                          />
                          <span>{label}</span>
                        </CommandItem>
                      );
                    })
                  )}
                </CommandGroup>
              </Command>
            </PopoverContent>
          </Popover>

          {/* Clear filters button */}
          {(searchTerm || statusFilter !== "all" || tagFilter.length > 0) && (
            <Button
              onClick={() => {
                setSearchTerm("");
                setStatusFilter("all");
                setTagFilter([]);
              }}
              size={"sm"}
              className="px-2 py-1 bg-white text-secondary border-1 border-secondary hover:bg-secondary hover:text-white rounded-2xl"
            >
              {t.adminItemsTable.filters.clear[lang]}
            </Button>
          )}
        </div>
        {/* Add New Item button */}
        <div className="flex gap-4 justify-end">
          <Button
            className="addBtn"
            onClick={() => navigate("/admin/items/add")}
            size={"sm"}
          >
            {t.adminItemsTable.buttons.addNew[lang]}
          </Button>
        </div>
      </div>

      <PaginatedDataTable
        columns={itemsColumns}
        data={items}
        pageIndex={currentPage - 1}
        pageCount={totalPages}
        onPageChange={(page) => handlePageChange(page + 1)}
        handleAscending={handleAscending}
        handleOrder={handleBooking}
        order={order}
        ascending={ascending}
        originalSorting="items_number_total"
      />

      {/* Show UpdateItemModal when showModal is true */}
      {showModal && selectedItem && (
        <UpdateItemModal
          onClose={handleCloseModal}
          initialData={selectedItem as Item} // Pass the selected item data to the modal
        />
      )}
      {assignTagsModalOpen && currentItemId && (
        <AssignTagsModal
          open={assignTagsModalOpen}
          itemId={currentItemId}
          onClose={handleCloseAssignTagsModal}
        />
      )}
    </div>
  );
};

export default AdminItemsTable;<|MERGE_RESOLUTION|>--- conflicted
+++ resolved
@@ -53,15 +53,11 @@
   const tags = useAppSelector(selectAllTags);
   const tagsLoading = useAppSelector((state) => state.tags.loading);
   const [showModal, setShowModal] = useState(false);
-<<<<<<< HEAD
-  const { isAdmin, isSuperVera } = useRoles();
   const deletableItems = useAppSelector((state) => state.items.deletableItems);
 
-=======
   const { hasRole } = useRoles();
   const isAdmin = hasRole("admin");
   const isSuperVera = hasRole("superVera");
->>>>>>> ac1a4e58
   // Translation
   const { lang } = useLanguage();
   const [assignTagsModalOpen, setAssignTagsModalOpen] = useState(false);
