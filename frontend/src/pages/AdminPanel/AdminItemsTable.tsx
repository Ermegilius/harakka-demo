--- conflicted
+++ resolved
@@ -8,16 +8,7 @@
   selectItemsPagination,
   selectItemsLoading,
 } from "@/store/slices/itemsSlice";
-<<<<<<< HEAD
-import {
-  fetchAllTags,
-  fetchFilteredTags,
-  fetchTagsForItem,
-  selectAllTags,
-} from "@/store/slices/tagSlice";
-=======
-import { fetchAllTags, selectAllTags } from "@/store/slices/tagSlice";
->>>>>>> 673b6085
+import { fetchFilteredTags, selectAllTags } from "@/store/slices/tagSlice";
 import { t } from "@/translations";
 import { Item, ValidItemOrder } from "@/types/item";
 import { ColumnDef } from "@tanstack/react-table";
