import { useAppDispatch, useAppSelector } from "@/store/hooks";
import {
  fetchAllOrderedUsers,
  getUserCount,
  selectTotalUsersCount,
} from "@/store/slices/usersSlice";
import { useNavigate } from "react-router-dom";
import { Button } from "../../components/ui/button";
import { DataTable } from "../../components/ui/data-table";
import { ColumnDef } from "@tanstack/react-table";
import { useEffect } from "react";
import {
  Building2,
  LoaderCircle,
  MoveRight,
  ShoppingBag,
  Users,
  Warehouse,
} from "lucide-react";
import {
  getBookingsCount,
  getOrderedBookings,
  selectAllBookings,
  selectTotalBookingsCount,
} from "@/store/slices/bookingsSlice";
import {
  fetchAllItems,
  getItemCount,
  selectAllItems,
  selectTotalItemsCount,
} from "@/store/slices/itemsSlice";
import {
  getOrganizationsCount,
  selectTotalOrganizationsCount,
} from "@/store/slices/organizationSlice";
import { useLanguage } from "@/context/LanguageContext";
import { useRoles } from "@/hooks/useRoles";
import { t } from "@/translations";
import { useFormattedDate } from "@/hooks/useFormattedDate";
import { StatusBadge } from "@/components/StatusBadge";
import { BookingPreview } from "@common/bookings/booking.types";
import { formatBookingStatus } from "@/utils/format";

const AdminDashboard = () => {
  const dispatch = useAppDispatch();
  const items = useAppSelector(selectAllItems);
  const bookings = useAppSelector(selectAllBookings);
  const bookingsLoading = useAppSelector((s) => s.bookings.loading);
  const navigate = useNavigate();
  const { lang } = useLanguage();
  const { formatDate } = useFormattedDate();
  const itemCount = useAppSelector(selectTotalItemsCount);
  const bookingsCount = useAppSelector(selectTotalBookingsCount);
  const userCount = useAppSelector(selectTotalUsersCount);
  const { activeContext } = useRoles();
  const organizationsCount = useAppSelector(selectTotalOrganizationsCount);
  const usersList = useAppSelector((s) => s.users.users.data || []);

  useEffect(() => {
    if (items.length <= 1) void dispatch(fetchAllItems({ page: 1, limit: 10 }));
  }, [dispatch, items.length]);
  useEffect(() => {
    if (userCount < 1) void dispatch(getUserCount());
  }, [userCount]); //eslint-disable-line
  useEffect(() => {
    void dispatch(getItemCount());
    void dispatch(getUserCount());
    void dispatch(getBookingsCount());
    if (activeContext?.roleName === "super_admin") {
      void dispatch(getOrganizationsCount());
    }
  }, [dispatch, activeContext?.organizationId, activeContext?.roleName]);

  useEffect(() => {
    if (activeContext?.roleName === "super_admin") {
      void dispatch(
        fetchAllOrderedUsers({
          page: 1,
          limit: 5,
          ordered_by: "created_at",
          ascending: false,
        }),
      );
    }
  }, [dispatch, activeContext?.roleName]);

  useEffect(() => {
    if (activeContext?.roleName !== "super_admin") {
      void dispatch(
        getOrderedBookings({
          ordered_by: "created_at",
          ascending: false,
          page: 1,
          limit: 5,
        }),
      );
    }
  }, [dispatch, activeContext?.organizationId, activeContext?.roleName]);

  const bookingColumns: ColumnDef<BookingPreview>[] = [
    {
      accessorKey: "booking_number",
      header: t.bookingList.columns.bookingNumber[lang],
    },
    {
      accessorKey: "user_profile.name",
      header: t.bookingList.columns.customer[lang],
      cell: ({ row }) => (
        <div>
          <div>
            {row.original.full_name || t.bookingList.status.unknown[lang]}
          </div>
          <div className="text-xs text-gray-500">{row.original.email}</div>
        </div>
      ),
    },
    {
      accessorKey: "status",
      header: t.bookingList.columns.status[lang],
<<<<<<< HEAD
      cell: ({ row }) => (
        <StatusBadge status={formatBookingStatus(row.original.status)} />
      ),
=======
      cell: ({ row }) => {
        const orgStatus = row.original as BookingPreview & {
          org_status_for_active_org?: string;
        };
        const status = orgStatus.org_status_for_active_org ?? orgStatus.status;
        return <StatusBadge status={status} />;
      },
>>>>>>> 727bbf8f
    },
    {
      accessorKey: "created_at",
      header: t.bookingList.columns.bookingDate[lang],
      cell: ({ row }) =>
        formatDate(new Date(row.original.created_at || ""), "d MMM yyyy"),
    },
  ];

  const userColumns: ColumnDef<Partial<Record<string, unknown>>>[] = [
    {
      accessorKey: "full_name",
      header: t.adminDashboard.columns.userList.name[lang],
    },
    {
      accessorKey: "email",
      header: t.adminDashboard.columns.userList.email[lang],
    },
    {
      accessorKey: "created_at",
      header: t.adminDashboard.columns.userList.joined[lang],
      cell: ({ row }) =>
        formatDate(new Date(String(row.original.created_at)), "d MMM yyyy"),
    },
  ];

  return (
    <div>
      <div className="w-full flex flex-wrap justify-center items-center mb-8 gap-4">
        {activeContext?.roleName === "super_admin" && (
          <button
            className="flex flex-col items-center justify-center bg-white rounded-lg gap-4 p-4 h-fit max-h-[200px] w-fit max-w-[300px] flex-1 cursor-pointer hover:shadow-lg hover:bg-gray-50 transition-all duration-200"
            onClick={() => navigate("/admin/organizations")}
          >
            <div className="flex justify-center items-center">
              <p className="text-slate-500">
                {t.adminDashboard.cards.organizations[lang]}
              </p>
            </div>
            <div className="flex flex-row items-center gap-2">
              <Building2 className="h-10 w-10 text-(--iridiscent-blue-light) shrink-0" />
              <span className="text-4xl font-normal">{organizationsCount}</span>
            </div>
          </button>
        )}
        <button
          className="flex flex-col items-center justify-center bg-white rounded-lg gap-4 p-4 h-fit max-h-[200px] w-fit max-w-[300px] flex-1 cursor-pointer hover:shadow-lg hover:bg-gray-50 transition-all duration-200"
          onClick={() => navigate("/admin/users")}
        >
          <div className="flex justify-center items-center">
            <p className="text-slate-500">
              {t.adminDashboard.cards.users[lang]}
            </p>
          </div>

          <div className="flex flex-row items-center gap-2">
            <Users className="h-10 w-10 text-(--iridiscent-blue-light) shrink-0" />
            <span className="text-4xl font-normal">{userCount}</span>
          </div>
        </button>

        <button
          className={`flex flex-col items-center justify-center bg-white rounded-lg gap-4 p-4 h-fit max-h-[200px] w-fit max-w-[300px] flex-1 cursor-default ${
            activeContext?.roleName === "super_admin"
              ? ""
              : "cursor-pointer hover:shadow-lg hover:bg-gray-50 transition-all duration-200"
          }`}
          onClick={
            activeContext?.roleName === "super_admin"
              ? undefined
              : () => navigate("/admin/items")
          }
        >
          <div className="flex justify-center items-center">
            <p className="text-slate-500">
              {t.adminDashboard.cards.items[lang]}
            </p>
          </div>
          <div className="flex flex-row items-center gap-2">
            <Warehouse className="h-10 w-10 text-(--iridiscent-blue-light) shrink-0" />
            <span className="text-4xl font-normal">{itemCount}</span>
          </div>
        </button>
        <button
          className={`flex flex-col items-center justify-center bg-white rounded-lg gap-4 p-4 h-fit max-h-[200px] w-fit max-w-[300px] flex-1 cursor-default ${
            activeContext?.roleName === "super_admin"
              ? ""
              : "cursor-pointer hover:shadow-lg hover:bg-gray-50 transition-all duration-200"
          }`}
          onClick={
            activeContext?.roleName === "super_admin"
              ? undefined
              : () => navigate("/admin/bookings")
          }
        >
          <div className="flex justify-center items-center">
            <p className="text-slate-500">
              {t.adminDashboard.cards.bookings[lang]}
            </p>
          </div>
          <div className="flex flex-row items-center gap-2">
            <ShoppingBag className="h-10 w-10 text-(--iridiscent-blue-light) shrink-0" />
            <span className="text-4xl font-normal">{bookingsCount}</span>
          </div>
        </button>
      </div>
      {/* Recent section - users for super_admin, bookings for others */}
      <div className="mb-8">
        {activeContext?.roleName === "super_admin" ? (
          <>
            <h2 className="text-left">
              {t.adminDashboard.sections.recentUsers[lang]}
            </h2>
            <DataTable
              rowClick={(row) =>
                navigate(`/admin/users/${String(row.original.id)}`)
              }
              columns={userColumns}
              data={[...usersList].sort(
                (a, b) =>
                  new Date(b.created_at || "").getTime() -
                  new Date(a.created_at || "").getTime(),
              )}
            />
            <div className="flex items-center justify-center mt-4">
              <Button
                variant={"secondary"}
                className="flex items-center gap-2"
                onClick={() => navigate("/admin/users")}
              >
                {t.adminDashboard.sections.manageUsers[lang]}{" "}
                <MoveRight className="inline-block" />
              </Button>
            </div>
          </>
        ) : (
          <>
            <h2 className="text-left">
              {t.adminDashboard.sections.recentBookings[lang]}
            </h2>
            {bookingsLoading ? (
              <div className="flex justify-center items-center py-6">
                <LoaderCircle className="animate-spin" />
              </div>
            ) : (
              <DataTable
                rowClick={(row) =>
                  navigate(`/admin/bookings/${row.original.id}`)
                }
                columns={bookingColumns}
                data={[...bookings].sort(
                  (a, b) =>
                    new Date(b.created_at || "").getTime() -
                    new Date(a.created_at || "").getTime(),
                )}
              />
            )}
            <div className="flex items-center justify-center mt-4">
              <Button
                variant={"secondary"}
                className="flex items-center gap-2"
                onClick={() => navigate("/admin/bookings")}
              >
                {t.adminDashboard.sections.manageBookings[lang]}{" "}
                <MoveRight className="inline-block" />
              </Button>
            </div>
          </>
        )}
      </div>
    </div>
  );
};

export default AdminDashboard;<|MERGE_RESOLUTION|>--- conflicted
+++ resolved
@@ -40,6 +40,7 @@
 import { StatusBadge } from "@/components/StatusBadge";
 import { BookingPreview } from "@common/bookings/booking.types";
 import { formatBookingStatus } from "@/utils/format";
+import { BookingStatus } from "@/types";
 
 const AdminDashboard = () => {
   const dispatch = useAppDispatch();
@@ -117,19 +118,15 @@
     {
       accessorKey: "status",
       header: t.bookingList.columns.status[lang],
-<<<<<<< HEAD
-      cell: ({ row }) => (
-        <StatusBadge status={formatBookingStatus(row.original.status)} />
-      ),
-=======
       cell: ({ row }) => {
         const orgStatus = row.original as BookingPreview & {
           org_status_for_active_org?: string;
         };
         const status = orgStatus.org_status_for_active_org ?? orgStatus.status;
-        return <StatusBadge status={status} />;
+        return (
+          <StatusBadge status={formatBookingStatus(status as BookingStatus)} />
+        );
       },
->>>>>>> 727bbf8f
     },
     {
       accessorKey: "created_at",
