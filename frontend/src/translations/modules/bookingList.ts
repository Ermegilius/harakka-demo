import { common } from "./common";

export const bookingList = {
  title: {
    fi: "Hallinnoi tilauksia",
    en: "Manage Bookings",
  },
  filters: {
    search: {
      fi: "Hae tilausnumeroa tai asiakasta",
      en: "Search booking # or customer name",
    },
    status: {
      all: {
        fi: "Kaikki tilat",
        en: "All statuses",
      },
      pending: {
        fi: "Käsittelyssä",
        en: "Pending",
      },
      confirmed: {
        fi: "Vahvistettu",
        en: "Confirmed",
      },
      cancelled: {
        fi: "Peruutettu",
        en: "Cancelled",
      },
      cancelledByAdmin: {
        fi: "Ylläpitäjän peruuttama",
        en: "Cancelled by admin",
      },
      rejected: {
        fi: "Hylätty",
        en: "Rejected",
      },
      completed: {
        fi: "Valmis",
        en: "Completed",
      },
      deleted: {
        fi: "Poistettu",
        en: "Deleted",
      },
    },
    clear: {
      fi: "Tyhjennä suodattimet",
      en: "Clear Filters",
    },
  },
  columns: {
    bookingNumber: {
      fi: "Tilaus #",
      en: "Booking #",
    },
    customer: {
      fi: "Asiakas",
      en: "Customer",
    },
    status: {
      fi: common.status.fi,
      en: common.status.en,
    },
    bookingDate: {
      fi: "Tilauspäivä",
      en: "Booking Date",
    },
<<<<<<< HEAD
=======
    dateRange: {
      fi: "Aika",
      en: "Booking Time",
    },
    actions: {
      fi: "Toiminnot",
      en: "Actions",
    },
>>>>>>> 7505d0b7
  },
  buttons: {
    refresh: {
      fi: "Päivitä tilaukset",
      en: "Refresh Bookings",
    },
    viewDetails: {
      fi: "Näytä tiedot",
      en: "View Details",
    },
    return: {
      fi: "Merkitse palautetuiksi",
      en: "Mark Items Returned",
    },
    delete: {
      fi: "Poista tilaus",
      en: "Delete Booking",
    },
    reject: {
      fi: "Hylkää tilaus",
      en: "Reject Booking",
    },
    pickedUp: {
      fi: "Merkitse noudetuksi",
      en: "Mark as Picked Up",
    },
  },
  status: {
    unknown: {
      fi: "Tuntematon",
      en: "Unknown",
    },
  },
  modal: {
    customer: {
      fi: "Asiakas",
      en: "Customer",
    },
    bookingInfo: {
      fi: "Tilaustiedot",
      en: "Booking Information",
    },
    status: {
      fi: common.status.fi,
      en: common.status.en,
    },
    date: {
      fi: "Päivämäärä:",
      en: "Date:",
    },
    bookingItems: {
      columns: {
        item: {
          fi: "Tuote",
          en: "Item",
        },
        quantity: {
          fi: "Määrä",
          en: "Quantity",
        },
        startDate: {
          fi: "Alkupäivä",
          en: "Start Date",
        },
        endDate: {
          fi: "Loppupäivä",
          en: "End Date",
        },
      },
    },
    buttons: {
      confirm: {
        fi: common.confirm.fi,
        en: common.confirm.en,
      },
      reject: {
        fi: "Hylkää",
        en: "Reject",
      },
      return: {
        fi: "Palautaa",
        en: "Return",
      },
      delete: {
        fi: "Poistaa",
        en: "Delete",
      },
      pickedUp: {
        fi: "Noudettu",
        en: "Picked Up",
      },
    },
  },
  loading: {
    fi: "Ladataan tilauksia...",
    en: "Loading bookings...",
  },
};<|MERGE_RESOLUTION|>--- conflicted
+++ resolved
@@ -66,17 +66,6 @@
       fi: "Tilauspäivä",
       en: "Booking Date",
     },
-<<<<<<< HEAD
-=======
-    dateRange: {
-      fi: "Aika",
-      en: "Booking Time",
-    },
-    actions: {
-      fi: "Toiminnot",
-      en: "Actions",
-    },
->>>>>>> 7505d0b7
   },
   buttons: {
     refresh: {
