import { common } from "./common";

export const currentUserRoles = {
  title: {
    en: "Roles",
    fi: "Roolit",
  },
  unknownRole: {
    en: "Unknown role",
    fi: "Tuntematon rooli",
  },
  roleAliases: {
    user: {
      en: common.roles.user.en,
      fi: common.roles.user.fi,
    },
    superVera: {
      en: "SuperVera",
      fi: "SuperVera",
    },
    storage_manager: {
      en: common.roles.storageManager.en,
      fi: common.roles.storageManager.fi,
    },
<<<<<<< HEAD
    tenant_admin: {
      en: "Tenant Admin",
      fi: "Vuokralaisjärjestelmänvalvoja",
=======
    main_admin: {
      en: common.roles.mainAdmin.en,
      fi: common.roles.mainAdmin.fi,
>>>>>>> 3c17fa2b
    },
    super_admin: {
      en: common.roles.superAdmin.en,
      fi: common.roles.superAdmin.fi,
    },
    requester: {
      en: common.roles.requester.en,
      fi: common.roles.requester.fi,
    },
    admin: {
      en: common.roles.admin.en,
      fi: common.roles.admin.fi,
    },
  },
  active: {
    en: common.active.en,
    fi: common.active.fi,
  },
  inactive: {
    en: common.inactive.en,
    fi: common.inactive.fi,
  },
};<|MERGE_RESOLUTION|>--- conflicted
+++ resolved
@@ -22,15 +22,9 @@
       en: common.roles.storageManager.en,
       fi: common.roles.storageManager.fi,
     },
-<<<<<<< HEAD
     tenant_admin: {
-      en: "Tenant Admin",
-      fi: "Vuokralaisjärjestelmänvalvoja",
-=======
-    main_admin: {
-      en: common.roles.mainAdmin.en,
-      fi: common.roles.mainAdmin.fi,
->>>>>>> 3c17fa2b
+      en: common.roles.tenantAdmin.en,
+      fi: common.roles.tenantAdmin.fi,
     },
     super_admin: {
       en: common.roles.superAdmin.en,
