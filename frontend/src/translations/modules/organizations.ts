import { common } from "../modules/common";

export const organizations = {
  title: {
    fi: "Hallinnoi organisaatioita",
    en: "Manage Organizations",
  },
  createButton: {
    fi: "Luo organisaatio",
    en: "Create Organization",
  },
  columns: {
    logo: {
      fi: "Logo",
      en: "Logo",
    },
    name: {
      fi: common.personalData.name.fi,
      en: common.personalData.name.en,
    },
    slug: {
      fi: "Slug",
      en: "Slug",
    },
    description: {
      fi: "Kuvaus",
      en: "Description",
    },
    isActive: {
      fi: common.active.fi,
      en: common.active.en,
    },
    createdAt: {
      fi: "Luotu",
      en: "Created At",
    },
  },
  values: {
    isActive: {
      yes: {
        fi: common.yes.fi,
        en: common.yes.en,
      },
      no: {
        fi: common.no.fi,
        en: common.no.en,
      },
    },
  },
  modal: {
    title: {
      fi: common.organizations.organization.fi,
      en: common.organizations.organization.en,
    },
    labels: {
      name: {
        fi: common.personalData.name.fi,
        en: common.personalData.name.en,
      },
      slug: {
        fi: "Slug",
        en: "Slug",
      },
      description: {
        fi: "Kuvaus",
        en: "Description",
      },
      active: {
        fi: common.active.fi,
        en: common.active.en,
      },
      createdBy: {
        fi: "Luonut",
        en: "Created by",
      },
      updatedBy: {
        fi: "Päivittänyt",
        en: "Updated by",
      },
      createdAt: {
        fi: "Luotu",
        en: "Created at",
      },
      updatedAt: {
        fi: "Päivitetty",
        en: "Updated at",
      },
    },
    placeholders: {
      name: {
        fi: "esim. Ropecon ry",
        en: "e.g. Ropecon ry",
      },
      description: {
        fi: "Valinnainen",
        en: "Optional",
      },
    },
    buttons: {
      cancel: {
        fi: common.cancel.fi,
        en: common.cancel.en,
      },
      save: {
        fi: common.save.fi,
        en: common.save.en,
      },
      close: {
        fi: common.close.fi,
        en: common.close.en,
      },
    },
  },
  validation: {
    nameRequired: {
      fi: "Nimi on pakollinen",
      en: "Name is required",
    },
  },
  toasts: {
    created: {
      fi: "Organisaatio luotu!",
      en: "Organization created!",
    },
    updated: {
      fi: "Organisaatio päivitetty!",
      en: "Organization updated!",
    },
    creationFailed: {
      fi: "Organisaation luonti epäonnistui.",
      en: "Failed to create organization.",
    },
  },
  view: {
    fi: "Näytä",
    en: "View",
  },
<<<<<<< HEAD
  edit: {
    fi: "Muokkaa",
    en: "Edit",
  },
  error: {
    fi: "Virhe: ",
    en: "Error: ",
  },
  myRoles: {
    fi: "Omat roolit",
    en: "My roles",
  },
=======
>>>>>>> 70064d45
};

export const organizationDelete = {
  button: {
    title: {
      en: "Delete organization",
      fi: "Poista organisaatio",
    },
  },
  confirmation: {
    title: {
      en: "Are you sure?",
      fi: "Oletko varma?",
    },
    description: {
      en: "This will permanently delete the organization.",
      fi: "Tämä poistaa organisaation pysyvästi.",
    },
    confirmText: {
      en: common.delete.en,
      fi: common.delete.fi,
    },
    cancelText: {
      en: common.cancel.en,
      fi: common.cancel.fi,
    },
  },
  toast: {
    loading: {
      en: "Deleting organization...",
      fi: "Poistetaan organisaatiota...",
    },
    success: {
      en: "Organization deleted successfully.",
      fi: "Organisaatio poistettu onnistuneesti.",
    },
    error: {
      en: "Failed to delete organization.",
      fi: "Organisaation poistaminen epäonnistui.",
    },
  },
  messages: {
    invalidId: {
      en: "Invalid organization ID.",
      fi: "Virheellinen organisaation tunnus.",
    },
    generalError: {
      en: "Something went wrong.",
      fi: "Jotain meni pieleen.",
    },
  },
};<|MERGE_RESOLUTION|>--- conflicted
+++ resolved
@@ -135,21 +135,10 @@
     fi: "Näytä",
     en: "View",
   },
-<<<<<<< HEAD
   edit: {
     fi: "Muokkaa",
     en: "Edit",
   },
-  error: {
-    fi: "Virhe: ",
-    en: "Error: ",
-  },
-  myRoles: {
-    fi: "Omat roolit",
-    en: "My roles",
-  },
-=======
->>>>>>> 70064d45
 };
 
 export const organizationDelete = {
