import { addLocationModal } from "./modules/addLocationModal";
import { addTagModal } from "./modules/addTagModal";
import { addUserModal } from "./modules/addUserModal";
import { adminDashboard } from "./modules/adminDashboard";
import { adminItemsTable } from "./modules/adminItemsTable";
import { adminPanel } from "./modules/adminPanel";
import { assignTagsModal } from "./modules/assignTagsModal";
import { authCallback } from "./modules/authCallback";
import { bookingCancel } from "./modules/bookingCancel";
import { bookingConfirm } from "./modules/bookingConfirm";
import { bookingDelete } from "./modules/bookingDelete";
import { bookingEdit } from "./modules/bookingEdit";
import { bookingReject } from "./modules/bookingReject";
import { bookingReturn } from "./modules/bookingReturn";
import { cart } from "./modules/cart";
import { contactForm } from "./modules/contactForm";
import { countries } from "./modules/countries";
import { footer } from "./modules/footer";
import { general } from "./modules/general";
import { itemCard } from "./modules/itemCard";
import { itemDetails } from "./modules/itemDetails";
import { itemImageManager } from "./modules/itemImageManager";
import { itemsList } from "./modules/itemsList";
import { landingPage } from "./modules/landingPage";
import { login } from "./modules/login";
import { logs } from "./modules/logs";
import { myBookings } from "./modules/myBookings";
import { myProfile } from "./modules/myProfile";
import { navigation } from "./modules/navigation";
import { bookingConfirmation } from "./modules/bookingConfirmation";
import { bookingList } from "./modules/bookingList";
import { pagination } from "./modules/pagination";
import { passwordReset } from "./modules/passwordReset";
import { passwordResetResult } from "./modules/passwordResetResult";
import { tagAssignForm } from "./modules/tagAssignForm";
import { tagDelete } from "./modules/tagDelete";
import { tagDetail } from "./modules/tagDetail";
import { tagList } from "./modules/tagList";
import { teamList } from "./modules/teamList";
import { timeframeSelector } from "./modules/timeframeSelector";
import { unauthorized } from "./modules/unauthorized";
import { updateItemModal } from "./modules/updateItemModal";
import { userDelete } from "./modules/userDelete";
import { userBanning } from "./modules/userBanning";
import { userEditModal } from "./modules/userEditModal";
import { userGuide } from "./modules/userGuide";
import { userPanel } from "./modules/userPanel";
import { usersList } from "./modules/usersList";
import { currentUserRoles } from "./modules/currentUserRoles";
import { privacyPolicy } from "./modules/privacyPolicy";
import { termsOfUse } from "./modules/termsOfUse";
import {
  organizationDelete,
  organizationList,
} from "./modules/organizationsList";
import { orgLocationManagement } from "./modules/orgLocationManagement";
import { deleteLocationButton } from "./modules/deleteLocationButton";
import { editLocationModal } from "./modules/editLocationModal";
import { organizationLocations } from "./modules/organizationLocations";
import { roleEditor } from "./modules/roleEditor";
import { roleManagement } from "./modules/roleManagement";
import { statusBadge } from "./modules/statusBadge";
import { orgStep } from "./modules/orgStep";
import { addItemForm } from "./modules/addItemForm";
import { itemSummary } from "./modules/itemSummary";
import { stepper } from "./modules/stepper";
import { notifications } from "./modules/notifications";
<<<<<<< HEAD
import { profilePicUploader } from "./modules/profilePicUploader";
=======
import { uiComponents } from "./modules/uiComponents";
>>>>>>> 83cb553c

export const t = {
  stepper,
  addItemForm,
  itemSummary,
  addTagModal,
  addUserModal,
  adminDashboard,
  adminItemsTable,
  adminPanel,
  assignTagsModal,
  authCallback,
  bookingCancel,
  bookingConfirm,
  bookingDelete,
  bookingEdit,
  bookingReject,
  bookingReturn,
  cart,
  common: general.common, // Shorthand for general.common
  contactForm,
  countries,
  footer,
  general,
  itemCard,
  itemDetails,
  itemImageManager,
  itemsList,
  landingPage,
  login,
  logs,
  myBookings,
  myProfile,
  navigation,
  bookingConfirmation,
  bookingList,
  orgStep,
  pagination,
  passwordReset,
  passwordResetResult,
  tagAssignForm,
  tagDelete,
  tagDetail,
  tagList,
  teamList,
  timeframeSelector,
  unauthorized,
  updateItemModal,
  userDelete,
  userBanning,
  userEditModal,
  userGuide,
  userPanel,
  usersList,
  currentUserRoles,
  organizationList,
  organizationDelete,
  orgLocationManagement,
  addLocationModal,
  deleteLocationButton,
  editLocationModal,
  organizationLocations,
<<<<<<< HEAD
  profilePicUploader,
=======
  roleEditor,
  roleManagement,
  statusBadge,
  privacyPolicy,
  termsOfUse,
  notifications,
  uiComponents,
>>>>>>> 83cb553c
};<|MERGE_RESOLUTION|>--- conflicted
+++ resolved
@@ -65,11 +65,8 @@
 import { itemSummary } from "./modules/itemSummary";
 import { stepper } from "./modules/stepper";
 import { notifications } from "./modules/notifications";
-<<<<<<< HEAD
+import { uiComponents } from "./modules/uiComponents";
 import { profilePicUploader } from "./modules/profilePicUploader";
-=======
-import { uiComponents } from "./modules/uiComponents";
->>>>>>> 83cb553c
 
 export const t = {
   stepper,
@@ -132,9 +129,6 @@
   deleteLocationButton,
   editLocationModal,
   organizationLocations,
-<<<<<<< HEAD
-  profilePicUploader,
-=======
   roleEditor,
   roleManagement,
   statusBadge,
@@ -142,5 +136,5 @@
   termsOfUse,
   notifications,
   uiComponents,
->>>>>>> 83cb553c
+  profilePicUploader,
 };