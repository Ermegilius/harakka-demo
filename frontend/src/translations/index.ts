--- conflicted
+++ resolved
@@ -67,15 +67,12 @@
 import { stepper } from "./modules/stepper";
 import { notifications } from "./modules/notifications";
 import { uiComponents } from "./modules/uiComponents";
-<<<<<<< HEAD
-import { organizationPage } from "./modules/organizationPage";
-import { locationsList } from "./modules/locationsList";
-=======
 import { profilePicUploader } from "./modules/profilePicUploader";
 import { itemImageUpload } from "./modules/itemImageUpload";
 import { roleContextSwitcher } from "./modules/roleContextSwitcher";
 import { rolesList } from "./modules/rolesList";
->>>>>>> ae69ce53
+import { organizationPage } from "./modules/organizationPage";
+import { locationsList } from "./modules/locationsList";
 
 export const t = {
   rolesList,
@@ -149,10 +146,7 @@
   termsOfUse,
   notifications,
   uiComponents,
-<<<<<<< HEAD
+  profilePicUploader,
   organizationPage,
   locationsList,
-=======
-  profilePicUploader,
->>>>>>> ae69ce53
 };