import { addLocationModal } from "./modules/addLocationModal";
import { addTagModal } from "./modules/addTagModal";
import { addUserModal } from "./modules/addUserModal";
import { adminDashboard } from "./modules/adminDashboard";
import { adminItemsTable } from "./modules/adminItemsTable";
import { adminPanel } from "./modules/adminPanel";
import { assignTagsModal } from "./modules/assignTagsModal";
import { authCallback } from "./modules/authCallback";
import { bookingCancel } from "./modules/bookingCancel";
import { bookingConfirm } from "./modules/bookingConfirm";
import { bookingDelete } from "./modules/bookingDelete";
import { bookingEdit } from "./modules/bookingEdit";
import { bookingReject } from "./modules/bookingReject";
import { bookingReturn } from "./modules/bookingReturn";
import { cart } from "./modules/cart";
import { contactForm } from "./modules/contactForm";
import { countries } from "./modules/countries";
import { footer } from "./modules/footer";
import { general } from "./modules/general";
import { itemCard } from "./modules/itemCard";
import { itemDetails } from "./modules/itemDetails";
import { itemImageManager } from "./modules/itemImageManager";
import { itemsList } from "./modules/itemsList";
import { landingPage } from "./modules/landingPage";
import { login } from "./modules/login";
import { logs } from "./modules/logs";
import { myBookings } from "./modules/myBookings";
import { myProfile } from "./modules/myProfile";
import { navigation } from "./modules/navigation";
import { bookingConfirmation } from "./modules/bookingConfirmation";
import { bookingList } from "./modules/bookingList";
import { pagination } from "./modules/pagination";
import { passwordReset } from "./modules/passwordReset";
import { passwordResetResult } from "./modules/passwordResetResult";
import { tagAssignForm } from "./modules/tagAssignForm";
import { tagDelete } from "./modules/tagDelete";
import { tagDetail } from "./modules/tagDetail";
import { tagList } from "./modules/tagList";
import { teamList } from "./modules/teamList";
import { timeframeSelector } from "./modules/timeframeSelector";
import { unauthorized } from "./modules/unauthorized";
import { updateItemModal } from "./modules/updateItemModal";
import { userDelete } from "./modules/userDelete";
import { userBanning } from "./modules/userBanning";
import { userEditModal } from "./modules/userEditModal";
import { userGuide } from "./modules/userGuide";
import { userPanel } from "./modules/userPanel";
import { userSignupModal } from "./modules/userSignupModal";
import { usersList } from "./modules/usersList";
import { currentUserRoles } from "./modules/currentUserRoles";
import { privacyPolicy } from "./modules/privacyPolicy";
import { termsOfUse } from "./modules/termsOfUse";
import {
  organizationDelete,
  organizationList,
} from "./modules/organizationsList";
import { orgLocationManagement } from "./modules/orgLocationManagement";
import { deleteLocationButton } from "./modules/deleteLocationButton";
import { editLocationModal } from "./modules/editLocationModal";
import { organizationLocations } from "./modules/organizationLocations";
import { roleEditor } from "./modules/roleEditor";
import { roleManagement } from "./modules/roleManagement";
import { statusBadge } from "./modules/statusBadge";
import { orgStep } from "./modules/orgStep";
import { addItemForm } from "./modules/addItemForm";
import { itemSummary } from "./modules/itemSummary";
import { stepper } from "./modules/stepper";
import { notifications } from "./modules/notifications";
import { uiComponents } from "./modules/uiComponents";
<<<<<<< HEAD
import { profilePicUploader } from "./modules/profilePicUploader";
=======
import { itemImageUpload } from "./modules/itemImageUpload";
import { roleContextSwitcher } from "./modules/roleContextSwitcher";
import { rolesList } from "./modules/rolesList";
>>>>>>> ecd77c36

export const t = {
  rolesList,
  roleContextSwitcher,
  itemImageUpload,
  stepper,
  addItemForm,
  itemSummary,
  addTagModal,
  addUserModal,
  adminDashboard,
  adminItemsTable,
  adminPanel,
  assignTagsModal,
  authCallback,
  bookingCancel,
  bookingConfirm,
  bookingDelete,
  bookingEdit,
  bookingReject,
  bookingReturn,
  cart,
  common: general.common, // Shorthand for general.common
  contactForm,
  countries,
  footer,
  general,
  itemCard,
  itemDetails,
  itemImageManager,
  itemsList,
  landingPage,
  login,
  logs,
  myBookings,
  myProfile,
  navigation,
  bookingConfirmation,
  bookingList,
  orgStep,
  pagination,
  passwordReset,
  passwordResetResult,
  tagAssignForm,
  tagDelete,
  tagDetail,
  tagList,
  teamList,
  timeframeSelector,
  unauthorized,
  updateItemModal,
  userDelete,
  userBanning,
  userEditModal,
  userGuide,
  userPanel,
  userSignupModal,
  usersList,
  currentUserRoles,
  organizationList,
  organizationDelete,
  orgLocationManagement,
  addLocationModal,
  deleteLocationButton,
  editLocationModal,
  organizationLocations,
  roleEditor,
  roleManagement,
  statusBadge,
  privacyPolicy,
  termsOfUse,
  notifications,
  uiComponents,
  profilePicUploader,
};<|MERGE_RESOLUTION|>--- conflicted
+++ resolved
@@ -67,13 +67,10 @@
 import { stepper } from "./modules/stepper";
 import { notifications } from "./modules/notifications";
 import { uiComponents } from "./modules/uiComponents";
-<<<<<<< HEAD
 import { profilePicUploader } from "./modules/profilePicUploader";
-=======
 import { itemImageUpload } from "./modules/itemImageUpload";
 import { roleContextSwitcher } from "./modules/roleContextSwitcher";
 import { rolesList } from "./modules/rolesList";
->>>>>>> ecd77c36
 
 export const t = {
   rolesList,
