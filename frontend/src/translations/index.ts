--- conflicted
+++ resolved
@@ -40,14 +40,11 @@
 import { userGuide } from "./modules/userGuide";
 import { userPanel } from "./modules/userPanel";
 import { usersList } from "./modules/usersList";
-<<<<<<< HEAD
+import { currentUserRoles } from "./modules/currentUserRoles";
 import {
   organizationDelete,
   organizationList,
 } from "./modules/organizationsList";
-=======
-import { currentUserRoles } from "./modules/currentUserRoles";
->>>>>>> 9f14af17
 
 export const t = {
   addItemModal,
@@ -93,10 +90,7 @@
   userGuide,
   userPanel,
   usersList,
-<<<<<<< HEAD
+  currentUserRoles,
   organizationList,
   organizationDelete,
-=======
-  currentUserRoles,
->>>>>>> 9f14af17
 };