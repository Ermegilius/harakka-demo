--- conflicted
+++ resolved
@@ -74,12 +74,9 @@
 import { organizations } from "./modules/organizations";
 import { organizationLogoUploader } from "./modules/organizationLogoUploader";
 import { common } from "./modules/common";
-<<<<<<< HEAD
-import { usersDetailsPage } from "./modules/usersDetailsPage";
-=======
 import { itemDetailsPage } from "./modules/itemDetailsPage";
 import { updateItemForm } from "./modules/updateItemForm";
->>>>>>> 673b6085
+import { usersDetailsPage } from "./modules/usersDetailsPage";
 
 export const t = {
   rolesList,
@@ -157,9 +154,6 @@
   locationsList,
   organizations,
   organizationLogoUploader,
-<<<<<<< HEAD
+  itemDetailsPage,
   usersDetailsPage,
-=======
-  itemDetailsPage,
->>>>>>> 673b6085
 };