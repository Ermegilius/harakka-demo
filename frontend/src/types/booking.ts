--- conflicted
+++ resolved
@@ -30,13 +30,8 @@
  * Booking state in Redux store
  */
 export interface BookingsState {
-<<<<<<< HEAD
   bookings: BookingPreview[];
   userBookings: ExtendedBookingPreview[];
-=======
-  bookings: BookingPreviewWithOrgData[]; // Admin bookings with org-specific data
-  userBookings: BookingPreview[]; // User bookings without org-specific data
->>>>>>> 727bbf8f
   loading: boolean;
   error: string | null;
   errorContext: ErrorContext;
