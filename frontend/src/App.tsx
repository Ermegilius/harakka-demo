--- conflicted
+++ resolved
@@ -13,16 +13,8 @@
 import { UserProfileLoader } from "./context/UserProfileLoader";
 import TeamList from "./components/Admin/TeamList";
 import ItemsList from "./components/Items/ItemsList";
-<<<<<<< HEAD
 import ItemDetails from "./components/Items/ItemsDetails";
 import UserPanel from "./components/Items/UserPanel";
-
-function App() {
-  return (
-    <AuthProvider>
-      <UserProfileLoader />
-      <BrowserRouter>
-=======
 import AdminItemsTable from "./components/Admin/AdminItemsTable";
 
 function App() {
@@ -30,7 +22,6 @@
     <BrowserRouter> 
       <AuthProvider> 
         <UserProfileLoader />
->>>>>>> c52243fe
         <div className="min-h-screen flex flex-col text-primary">
           <Navigation />
           <main className="flex-1">
@@ -56,36 +47,22 @@
                 <Route index element={<AdminDashboard />} />
                 <Route path="users" element={<UsersList />} />
                 <Route path="team" element={<TeamList />} />
-<<<<<<< HEAD
+                <Route path="items" element={<AdminItemsTable />} />
               </Route>
-              <Route path="/unauthorized" element={<Unauthorized />} />
 
               <Route path="/" element={<UserPanel />}>
                 <Route path="/storage" element={<ItemsList />} />
+                <Route path="/items/:id" element={<ItemDetails />} />
               </Route>
-              <Route path="/items/:id" element={<ItemDetails />} />
 
-              {/* Other routes... */}
-=======
-                <Route path="items" element={<AdminItemsTable />} />
-              </Route>
               <Route path="/unauthorized" element={<Unauthorized />} />
-              <Route
-                path="/storage"
-                element={<ItemsList />}
-              />
->>>>>>> c52243fe
+
             </Routes>
           </main>
           <Toaster position="top-right" duration={3000} richColors />
         </div>
-<<<<<<< HEAD
-      </BrowserRouter>
-    </AuthProvider>
-=======
       </AuthProvider>
     </BrowserRouter>
->>>>>>> c52243fe
   );
 }
 
