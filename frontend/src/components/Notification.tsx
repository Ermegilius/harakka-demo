import * as React from "react";
import { Bell, X, Check, CheckCheck } from "lucide-react";
import { supabase } from "@/config/supabase";
import { DBTables } from "@common/database.types";
import { subscribeToNotifications } from "@/lib/notifications";
import { useNavigate } from "react-router-dom";
import { t } from "@/translations";
import { Badge } from "@/components/ui/badge";
import { Button } from "@/components/ui/button";
import {
  DropdownMenu,
  DropdownMenuTrigger,
  DropdownMenuContent,
  DropdownMenuLabel,
  DropdownMenuItem,
  DropdownMenuSeparator,
} from "@/components/ui/dropdown-menu";
import { ScrollArea } from "@/components/ui/scroll-area";
import { useLanguage } from "@/context/LanguageContext";
import { useAppSelector } from "@/store/hooks";
import {
  selectActiveOrganizationId,
  selectActiveRoleName,
} from "@/store/slices/rolesSlice";
import { useRoles } from "@/hooks/useRoles";
import { toast } from "sonner";
import { useIsMobile } from "@/hooks/use-mobile";
import { Sheet, SheetContent } from "@/components/ui/sheet";

/**
 * Notifications dropdown component
 * --------------------------------
 * Renders the bell icon with an unread badge and a dropdown feed of
 * in‑app notifications. Subscribes to Supabase Realtime inserts and
 * performs an initial fetch. Supports an “Active/All” toggle that
 * filters by the currently selected organization/role context.
 *
 * UX details
 * - Badge shows total unread across contexts so nothing is missed.
 * - Header actions: mark all as read (current view) and delete all (current view).
 * - Row actions: mark one as read and delete one.
 * - Clicking booking‑related items can auto‑switch active role context
 *   to an org admin role to avoid broken pages, with a toast + undo.
 */

/**
 * React component that renders the bell icon + dropdown feed.
 *
 * @prop userId – current authenticated user; the DB policy ensures they
 *                only see their own rows.
 */
interface Props {
  /** Current authenticated user id (auth.user().id) used for scoping */
  userId: string;
}

type NotificationRow = DBTables<"notifications">;

/**
 * Top‑level React component that renders the bell + dropdown feed.
 *
 * @param props.userId - Current authenticated user id; used to fetch and
 *                       subscribe to rows for this user only.
 * @returns JSX.Element dropdown menu with a role‑aware notifications feed.
 */
export const Notifications: React.FC<Props> = ({ userId }) => {
  const [feed, setFeed] = React.useState<NotificationRow[]>([]);
  const [viewAll, setViewAll] = React.useState(false);
  const [panelOpen, setPanelOpen] = React.useState(false);
  const feedUniq = React.useMemo(
    () => Array.from(new Map(feed.map((n) => [n.id, n])).values()),
    [feed],
  );

  // Hide self user.created notifications (do not show to the newly created user)
  const baseFeed = React.useMemo(() => {
    return feedUniq.filter((n) => {
      if (n.type === "user.created") {
        return n.metadata.new_user_id !== userId;
      }
      return true;
    });
  }, [feedUniq, userId]);

  const unseen = React.useMemo(
    () => baseFeed.filter((n) => n.read_at === null).length,
    [baseFeed],
  );

  const upsert = React.useCallback(
    (list: NotificationRow[], n: NotificationRow) =>
      list.some((x) => x.id === n.id) ? list : [n, ...list],
    [],
  );

  const navigate = useNavigate();

  const { lang } = useLanguage();
  const activeOrgId = useAppSelector(selectActiveOrganizationId);
  const activeRoleName = useAppSelector(selectActiveRoleName);
  const {
    currentUserRoles,
    setActiveContext,
    activeContext,
    findBestOrgAdminRole,
    findSuperAdminRole,
  } = useRoles();
  const { isMobile } = useIsMobile();

  // Show the Active/All toggle only when the user has more than one
  // distinct active role context (org + role pair)
  const showToggle = React.useMemo(() => {
    const active = (currentUserRoles || []).filter((r) => r.is_active);
    const distinct = new Set(
      active.map((r) => `${r.organization_id ?? ""}:${r.role_name ?? ""}`),
    );
    return distinct.size > 1;
  }, [currentUserRoles]);

  // Filter notifications according to active role/org context
  /**
   * Predicate that decides whether a notification belongs to the
   * currently active role/org context. Critical items always pass.
   *
   * @param n - A notification row from the feed
   * @returns true if the row should be visible in “Active” view
   */
  const inActiveContext = React.useCallback(
    (n: NotificationRow) => {
      if (n.severity === "critical") return true;
      const meta = (n.metadata ?? {}) as Record<string, unknown>;
      const orgId =
        typeof meta.organization_id === "string" ? meta.organization_id : null;
      const audience = Array.isArray(meta.audience_roles)
        ? (meta.audience_roles as string[]).filter((r) => typeof r === "string")
        : [];

      if (orgId && activeOrgId) return orgId === activeOrgId;
      if (audience.length && activeRoleName)
        return audience.includes(activeRoleName);

      // Fallback policy for Active view when older rows lack context:
      // Hide admin-scoped types that should have org context but don't.
      // These remain visible in "All" view.
      if (n.type === "booking.created") return false;

      return true; // no explicit context => global
    },
    [activeOrgId, activeRoleName],
  );

  const visibleFeed = React.useMemo(
    () => (viewAll ? baseFeed : baseFeed.filter(inActiveContext)),
    [baseFeed, inActiveContext, viewAll],
  );

  const otherUnread = React.useMemo(
    () =>
      baseFeed.filter((n) => n.read_at === null && !inActiveContext(n)).length,
    [baseFeed, inActiveContext],
  );

  const visibleUnseen = React.useMemo(
    () => visibleFeed.filter((n) => n.read_at === null).length,
    [visibleFeed],
  );

  // (debug logging removed)

  // live subscription — mount / unmount
  React.useEffect(() => {
    if (!userId) return;

    const unsubscribe = subscribeToNotifications(
      userId,
      (n: NotificationRow) => {
        setFeed((prev) => upsert(prev, n));
      },
    );

    return () => unsubscribe();
  }, [userId, upsert]);

  /** Optimistically sets `read_at` in UI, then persists to DB. */
  /**
   * Mark a single notification as read (optimistic UI + DB update).
   * @param id - notification id
   */
  const markRead = async (id: string) => {
    setFeed((prev) =>
      prev.map((n) =>
        n.id === id ? { ...n, read_at: new Date().toISOString() } : n,
      ),
    );
    await supabase
      .from("notifications")
      .update({ read_at: new Date().toISOString() })
      .eq("id", id);
  };

  /** Marks **every** unread notification as read in one batch. */
  /**
   * Mark all unread notifications in the current view as read.
   * “Current view” is Active or All depending on the toggle state.
   */
  const markAllRead = async () => {
    const target = viewAll ? baseFeed : visibleFeed;
    const ids = target.filter((n) => n.read_at === null).map((n) => n.id);
    if (ids.length === 0) return;

    setFeed((prev) =>
      prev.map((n) =>
        n.read_at === null ? { ...n, read_at: new Date().toISOString() } : n,
      ),
    );

    await supabase
      .from("notifications")
      .update({ read_at: new Date().toISOString() })
      .in("id", ids);
  };

  /** Deletes **all** notifications currently in the feed, locally and in DB. */
  /**
   * Delete all notifications in the current view (Active/All).
   * Uses optimistic local removal followed by a DB delete.
   */
  const deleteAll = async () => {
    const target = viewAll ? baseFeed : visibleFeed;
    const ids = target.map((n) => n.id);
    if (ids.length === 0) return;

    // Optimistically remove all from local state
    setFeed((prev) => prev.filter((n) => !ids.includes(n.id))); // or simply: setFeed([])

    // Delete from DB
    await supabase.from("notifications").delete().in("id", ids);
  };

  /** Deletes a row locally *and* remotely (requires RLS delete policy). */
  /**
   * Delete a single notification (optimistic local removal + DB delete).
   * @param id - notification id
   */
  const removeNotification = async (id: string) => {
    // delete from local state first
    setFeed((prev) => prev.filter((n) => n.id !== id));

    // delete from DB (owner-only; make sure RLS policy exists)
    await supabase.from("notifications").delete().eq("id", id);
  };

  // ——————————————————————————————— Mobile View ———————————————————————————————
  // Mobile: use a slide-in panel instead of a dropdown menu
  // because tap targets are larger and easier to hit.
  if (isMobile) {
    return (
      <>
        <Button
          variant="ghost"
          className="relative hover:bg-(--subtle-grey) w-fit px-2"
          onClick={() => setPanelOpen(true)}
        >
          {/* Notification Bell */}
          <Bell className="!h-4.5 !w-5 text-(--midnight-black)" />
          {unseen > 0 && (
            <Badge className="absolute -right-1 -top-1 h-4 min-w-[1rem] px-1 text-[0.625rem] font-sans text-white leading-none !bg-(--emerald-green)">
              {unseen}
            </Badge>
          )}
          {/* Open notification */}
          <span className="sr-only">
            {t.navigation.notifications.srOpen[lang]}
          </span>
        </Button>
        {/* Notification Panel */}
        <Sheet open={panelOpen} onOpenChange={setPanelOpen}>
          <SheetContent
            side="right"
            hideClose
            className="w-[90vw] sm:max-w-sm p-0"
          >
            <div className="p-3 border-b flex items-center justify-between gap-2 flex-wrap">
              {/* Notifications */}
              <div className="text-base font-medium truncate">
                {t.navigation.notifications.label[lang]}
              </div>
              <div className="flex items-center gap-2 flex-none ml-auto">
                {showToggle && (
                  <div className="inline-flex rounded border border-(--subtle-grey) overflow-hidden">
                    {/* Active */}
                    <button
                      className={`px-2 py-1 text-xs ${!viewAll ? "bg-(--subtle-grey)" : ""}`}
                      onClick={() => setViewAll(false)}
                      title={t.navigation.notifications.viewActive[lang]}
                    >
                      {t.navigation.notifications.viewActive[lang]}
                    </button>

                    {/* All */}
                    <button
                      className={`px-2 py-1 text-xs ${viewAll ? "bg-(--subtle-grey)" : ""}`}
                      onClick={() => setViewAll(true)}
                      title={t.navigation.notifications.viewAll[lang]}
                    >
                      {t.navigation.notifications.viewAll[lang]}
                    </button>
                  </div>
                )}
                {visibleFeed.length > 0 &&
                  (viewAll ? unseen > 0 : visibleUnseen > 0) && (
                    /* Mark All Read */
                    <Button
                      size="sm"
                      variant="ghost"
                      title={t.navigation.notifications.markAllRead[lang]}
                      onClick={markAllRead}
                      className="h-9 w-9 p-1.5 rounded-md hover:bg-black/10 text-(--midnight-black) transition-colors"
                    >
                      <CheckCheck className="h-5 w-5" />
                    </Button>
                  )}
                {visibleFeed.length > 0 && (
                  /* Delete All */
                  <Button
                    size="sm"
                    variant="ghost"
                    title={t.navigation.notifications.deleteAll[lang]}
                    onClick={deleteAll}
                    className="h-9 w-9 p-1.5 rounded-md hover:bg-black/10 text-(--midnight-black) transition-colors"
                  >
                    <X className="h-5 w-5" />
                  </Button>
                )}
              </div>
            </div>

            {visibleFeed.length === 0 ? (
              <p className="p-4 text-sm text-muted-foreground">
                {t.navigation.notifications.none[lang]}
              </p>
            ) : (
              <ScrollArea className="max-h-[80vh]">
                {visibleFeed.map((n) => {
                  const tpl =
                    (
                      t.notification as Record<
                        string,
                        (typeof t.notification)[keyof typeof t.notification]
                      >
                    )[n.type] ?? null;
                  const safe = (v: unknown) =>
                    typeof v === "string" || typeof v === "number"
                      ? String(v)
                      : "";
                  const interpolate = (s: string) =>
                    s
                      .replace(
                        "{num}",
                        "booking_number" in n.metadata
                          ? safe(n.metadata.booking_number)
                          : "",
                      )
                      .replace(
                        "{email}",
                        "email" in n.metadata ? safe(n.metadata.email) : "",
                      );
                  const title = tpl ? interpolate(tpl.title[lang]) : n.title;
                  const message =
                    tpl && tpl.message[lang]
                      ? interpolate(tpl.message[lang])
                      : (n.message ?? "");

                  return (
                    <button
                      key={n.id}
                      type="button"
                      onClick={() => {
                        void markRead(n.id);
                        if (n.type === "user.created") {
                          const id =
                            "new_user_id" in n.metadata
                              ? safe(n.metadata.new_user_id)
                              : null;
                          if (activeRoleName !== "super_admin") {
                            const superCtx = findSuperAdminRole();
                            if (superCtx) {
                              const needsSwitch =
                                activeOrgId !== superCtx.organization_id ||
                                activeRoleName !== superCtx.role_name;
                              if (needsSwitch)
                                setActiveContext(
                                  superCtx.organization_id,
                                  superCtx.role_name,
                                  superCtx.organization_name ?? "",
                                );
                            }
                          }
                          if (id) void navigate(`/admin/users/${id}`);
                          else void navigate("/admin/users");
                        } else if (
                          n.type === "booking.created" ||
                          n.type === "booking.status_approved" ||
                          n.type === "booking.status_rejected"
                        ) {
                          const bookingId = safe(n.metadata.booking_id);
                          const orgId = n.metadata.organization_id
                            ? safe(n.metadata.organization_id)
                            : null;
                          if (orgId) {
                            const candidate = findBestOrgAdminRole(orgId);
                            if (candidate) {
                              const needsSwitch =
                                activeOrgId !== candidate.organization_id ||
                                activeRoleName !== candidate.role_name;
                              if (needsSwitch)
                                setActiveContext(
                                  candidate.organization_id,
                                  candidate.role_name,
                                  candidate.organization_name ?? "",
                                );
                            }
                          }
                          void navigate(`/admin/bookings/${bookingId}`);
                        }
                      }}
                      className="flex flex-col gap-1 py-3 px-3 border-b cursor-pointer hover:bg-(--subtle-grey) text-left w-full"
                    >
                      {/* Notification item */}
                      <div className="flex w-full items-start justify-between gap-2">
                        <div className="flex flex-col">
                          <span className="font-medium">{title}</span>
                          {message && (
                            <span className="text-xs text-muted-foreground">
                              {message}
                            </span>
                          )}
                        </div>
                        {/* Notification actions */}
                        <div className="flex items-center gap-2">
                          {n.read_at === null && (
                            /* Mark as read button */
                            <Button
                              size="sm"
                              variant="ghost"
                              onClick={(e) => {
                                e.stopPropagation();
                                void markRead(n.id);
                              }}
                              className="h-9 w-9 p-1.5 rounded-md hover:bg-black/10 text-(--midnight-black) transition-colors"
                              title={
                                t.navigation.notifications.markAsRead[lang]
                              }
                            >
                              <Check className="h-5 w-5" />
                            </Button>
                          )}
                          {/* Delete notification */}
                          <Button
                            size="sm"
                            variant="ghost"
                            onClick={(e) => {
                              e.stopPropagation();
                              void removeNotification(n.id);
                            }}
                            className="h-9 w-9 p-1.5 rounded-md hover:bg-black/10 text-(--midnight-black) transition-colors"
                            title={
                              t.navigation.notifications.deleteOne?.[lang] ??
                              t.navigation.notifications.deleteAll[lang]
                            }
                          >
                            <X className="h-5 w-5" />
                          </Button>
                        </div>
                      </div>
                    </button>
                  );
                })}
              </ScrollArea>
            )}
          </SheetContent>
        </Sheet>
      </>
    );
  }

  // ——————————————————————————————— Desktop View ———————————————————————————————
  return (
    <DropdownMenu>
      <DropdownMenuTrigger asChild>
        {/* Notification bell */}
        <Button
          variant="ghost"
          aria-label={t.navigation.aria.labels.notifications[lang].replace(
            "{number}",
            unseen.toString(),
          )}
          className="relative hover:bg-(--subtle-grey) w-fit px-2"
        >
<<<<<<< HEAD
          <Bell className="!h-4.5 !w-5 text-(--midnight-black)" />
          {/* Notification count badge */}
=======
          <Bell aria-hidden className="!h-4.5 !w-5 text-(--midnight-black)" />
>>>>>>> dd2b9846
          {unseen > 0 && (
            <Badge className="absolute -right-1 -top-1 h-4 min-w-[1rem] px-1 text-[0.625rem] font-sans text-white leading-none !bg-(--emerald-green)">
              {unseen}
            </Badge>
          )}
          {/* Screen reader label */}
          <span className="sr-only">
            {t.navigation.notifications.srOpen[lang]}
          </span>
        </Button>
      </DropdownMenuTrigger>
      {/* Notification Container */}
      <DropdownMenuContent className="w-80 md:w-96" align="end">
        {/* Top part of container */}
        <DropdownMenuLabel className="flex items-center justify-between">
          <div className="flex items-center gap-2">
            {/* "Notifications" */}
            <span>{t.navigation.notifications.label[lang]}</span>
            {showToggle && (
              <div className="ml-2 inline-flex rounded border border-(--subtle-grey) overflow-hidden">
                {/* "Active" */}
                <button
                  className={`px-2 py-0.5 text-xs ${!viewAll ? "bg-(--subtle-grey)" : ""}`}
                  onClick={() => setViewAll(false)}
                  title={t.navigation.notifications.viewActive[lang]}
                >
                  {t.navigation.notifications.viewActive[lang]}
                </button>
                {/* "All" */}
                <button
                  className={`px-2 py-0.5 text-xs ${viewAll ? "bg-(--subtle-grey)" : ""}`}
                  onClick={() => setViewAll(true)}
                  title={t.navigation.notifications.viewAll[lang]}
                >
                  {t.navigation.notifications.viewAll[lang]}
                </button>
              </div>
            )}
            {/* "Other" */}
            {showToggle && !viewAll && otherUnread > 0 && (
              <span className="ml-1 text-[0.7rem] text-muted-foreground">
                {t.navigation.notifications.otherContextsPrefix[lang]}{" "}
                {otherUnread}
              </span>
            )}
          </div>
          {/* Actions */}
          <div className="flex items-center gap-1">
            {(viewAll ? unseen > 0 : visibleUnseen > 0) && (
              /* Mark All as Read */
              <Button
                size="sm"
                variant="ghost"
                title={t.navigation.notifications.markAllRead[lang]}
                onClick={markAllRead}
                className="h-8 w-8 p-1 rounded-md hover:bg-(--subtle-grey) hover:text-(--midnight-black) text-(--midnight-black)"
              >
                <CheckCheck className="h-4 w-4" />
              </Button>
            )}
            {visibleFeed.length > 0 && (
              /* Delete All */
              <Button
                size="sm"
                variant="ghost"
                title={t.navigation.notifications.deleteAll[lang]}
                onClick={deleteAll}
                className="h-8 w-8 p-1 rounded-md hover:bg-(--subtle-grey) hover:text-(--midnight-black) text-(--midnight-black)"
              >
                <X className="h-4 w-4" />
              </Button>
            )}
          </div>
        </DropdownMenuLabel>

        {/* Notification list */}
        <DropdownMenuSeparator />
        {visibleFeed.length === 0 ? (
          <p className="p-4 text-sm text-muted-foreground">
            {t.navigation.notifications.none[lang]}
          </p>
        ) : (
          <ScrollArea className="max-h-[70vh]">
            {visibleFeed.map((n) => {
              // ———————————— Translate Title / Message ————————————
              const tpl = // Translation template for this notification type
                (
                  t.notification as Record<
                    string,
                    (typeof t.notification)[keyof typeof t.notification]
                  >
                )[n.type] ?? null;

              const safe = (v: unknown) =>
                typeof v === "string" || typeof v === "number" ? String(v) : "";

              const interpolate = (s: string) =>
                s
                  .replace(
                    "{num}",
                    "booking_number" in n.metadata
                      ? safe(n.metadata.booking_number)
                      : "",
                  )
                  .replace(
                    "{email}",
                    "email" in n.metadata ? safe(n.metadata.email) : "",
                  );

              const title = tpl ? interpolate(tpl.title[lang]) : n.title;
              const message =
                tpl && tpl.message[lang]
                  ? interpolate(tpl.message[lang])
                  : (n.message ?? "");

              return (
                // One notification card — click -> navigate; small buttons handle read/delete
                <DropdownMenuItem key={n.id} asChild>
                  {/* Mark Read */}
                  <button
                    type="button"
                    onClick={() => {
                      void markRead(n.id); // mark read on click

                      if (n.type === "user.created") {
                        const id =
                          "new_user_id" in n.metadata
                            ? safe(n.metadata.new_user_id)
                            : null;

                        // Ensure we have super_admin context to view users
                        if (activeRoleName !== "super_admin") {
                          const superCtx = findSuperAdminRole();
                          if (superCtx) {
                            const needsSwitch =
                              activeOrgId !== superCtx.organization_id ||
                              activeRoleName !== superCtx.role_name;
                            if (needsSwitch) {
                              setActiveContext(
                                superCtx.organization_id,
                                superCtx.role_name,
                                superCtx.organization_name ?? "",
                              );
                            }
                          }
                        }

                        if (id) {
                          void navigate(`/admin/users/${id}`);
                        } else {
                          void navigate("/admin/users");
                        }
                      } else if (
                        n.type === "booking.created" ||
                        n.type === "booking.status_approved" ||
                        n.type === "booking.status_rejected"
                      ) {
                        // Navigate to the detailed booking view
                        const bookingId = safe(n.metadata.booking_id);
                        const orgId = n.metadata.organization_id
                          ? safe(n.metadata.organization_id)
                          : null;

                        if (orgId) {
                          const candidate = findBestOrgAdminRole(orgId);

                          if (candidate) {
                            const needsSwitch =
                              activeOrgId !== candidate.organization_id ||
                              activeRoleName !== candidate.role_name;
                            if (needsSwitch) {
                              const prev = {
                                organizationId: activeContext.organizationId,
                                roleName: activeContext.roleName,
                                organizationName:
                                  activeContext.organizationName,
                              };
                              // Guard against nullable fields from the view type
                              if (
                                candidate.organization_id &&
                                candidate.role_name
                              ) {
                                setActiveContext(
                                  candidate.organization_id,
                                  candidate.role_name,
                                  candidate.organization_name ?? "",
                                );
                              }

                              // Toast: explain the automatic context switch
                              const roleKey = candidate.role_name;
                              const roleLabel =
                                roleKey === "tenant_admin"
                                  ? t.common.roles.tenantAdmin[lang]
                                  : roleKey === "storage_manager"
                                    ? t.common.roles.storageManager[lang]
                                    : roleKey === "super_admin"
                                      ? t.common.roles.superAdmin[lang]
                                      : roleKey;
                              const orgLabel =
                                candidate.organization_name ?? "";
                              const msgTpl =
                                t.navigation.notifications.toasts
                                  .switchedContext[lang];
                              const msg = msgTpl
                                .replace("{role}", roleLabel)
                                .replace("{org}", orgLabel);
                              toast.info(msg, {
                                action: {
                                  label: t.common.undo[lang],
                                  onClick: () => {
                                    // Revert to previous context (if present)
                                    if (
                                      prev.organizationId &&
                                      prev.roleName &&
                                      prev.organizationName
                                    ) {
                                      setActiveContext(
                                        prev.organizationId,
                                        prev.roleName,
                                        prev.organizationName,
                                      );
                                      const prevRoleLabel =
                                        prev.roleName === "tenant_admin"
                                          ? t.common.roles.tenantAdmin[lang]
                                          : prev.roleName === "storage_manager"
                                            ? t.common.roles.storageManager[
                                                lang
                                              ]
                                            : prev.roleName === "super_admin"
                                              ? t.common.roles.superAdmin[lang]
                                              : prev.roleName;
                                      const revertTpl =
                                        t.navigation.notifications.toasts
                                          .revertedContext[lang];
                                      toast.info(
                                        revertTpl
                                          .replace("{role}", prevRoleLabel)
                                          .replace(
                                            "{org}",
                                            prev.organizationName ?? "",
                                          ),
                                      );
                                    }
                                  },
                                },
                              });
                            }
                          }
                        }

                        void navigate(`/admin/bookings/${bookingId}`);
                      }
                    }}
                    className="flex w-full flex-col gap-0.5 py-2 text-left cursor-pointer hover:bg-(--subtle-grey) data-[highlighted]:bg-(--subtle-grey) focus:bg-(--subtle-grey)"
                  >
                    <div className="flex w-full items-start justify-between gap-2">
                      <div className="flex flex-col">
                        <span className="font-medium">{title}</span>
                        {message && (
                          <span className="text-xs text-muted-foreground">
                            {message}
                          </span>
                        )}
                      </div>

                      <div className="flex items-center gap-1">
                        {n.read_at === null && (
                          /* Mark as read button */
                          <Button
                            size="sm"
                            variant="ghost"
                            onClick={(e) => {
                              e.stopPropagation();
                              void markRead(n.id);
                            }}
                            className="h-8 w-8 p-1 rounded-md hover:bg-black/10 text-(--midnight-black) transition-colors"
                            title={t.navigation.notifications.markAsRead[lang]}
                          >
                            <Check className="h-4 w-4" />
                          </Button>
                        )}
                        {/* Delete notification */}
                        <Button
                          size="sm"
                          variant="ghost"
                          onClick={(e) => {
                            e.stopPropagation();
                            void removeNotification(n.id);
                          }}
                          className="h-8 w-8 p-1 rounded-md hover:bg-black/10 text-(--midnight-black) transition-colors"
                          title={
                            t.navigation.notifications.deleteOne?.[lang] ??
                            t.navigation.notifications.deleteAll[lang]
                          }
                        >
                          <X className="h-4 w-4" />
                        </Button>
                      </div>
                    </div>
                  </button>
                </DropdownMenuItem>
              );
            })}
          </ScrollArea>
        )}
      </DropdownMenuContent>
    </DropdownMenu>
  );
};<|MERGE_RESOLUTION|>--- conflicted
+++ resolved
@@ -497,12 +497,11 @@
           )}
           className="relative hover:bg-(--subtle-grey) w-fit px-2"
         >
-<<<<<<< HEAD
-          <Bell className="!h-4.5 !w-5 text-(--midnight-black)" />
+          <Bell
+            aria-hidden="true"
+            className="!h-4.5 !w-5 text-(--midnight-black)"
+          />
           {/* Notification count badge */}
-=======
-          <Bell aria-hidden className="!h-4.5 !w-5 text-(--midnight-black)" />
->>>>>>> dd2b9846
           {unseen > 0 && (
             <Badge className="absolute -right-1 -top-1 h-4 min-w-[1rem] px-1 text-[0.625rem] font-sans text-white leading-none !bg-(--emerald-green)">
               {unseen}
