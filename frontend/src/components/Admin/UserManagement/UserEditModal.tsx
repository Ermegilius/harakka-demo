import { Button } from "@/components/ui/button";
import { Switch } from "@/components/ui/switch";
import {
  Dialog,
  DialogContent,
  DialogFooter,
  DialogHeader,
  DialogTitle,
  DialogTrigger,
} from "@/components/ui/dialog";
import { Input } from "@/components/ui/input";
import {
  Select,
  SelectContent,
  SelectItem,
  SelectTrigger,
  SelectValue,
} from "@/components/ui/select";
import { useLanguage } from "@/context/LanguageContext";
import { useAppDispatch, useAppSelector } from "@/store/hooks";
import { updateUser } from "@/store/slices/usersSlice";
import { t } from "@/translations";
import { UserFormData } from "@/types";
import { Edit } from "lucide-react";
import { useState, useEffect } from "react";
import { toast } from "sonner";
import { Label } from "../../ui/label";
import { UserProfile } from "@common/user.types";
import {
  selectOrganizations,
  fetchAllOrganizations,
} from "@/store/slices/organizationSlice";
import { useRoles } from "@/hooks/useRoles";
import { formatRoleName } from "@/utils/format";
import { selectActiveRoleContext } from "@/store/slices/rolesSlice";

// Role assignments across organizations
type RoleAssignment = {
  id: string | null; // row id if existing
  org_id: string | null;
  role_name: string | null;
  is_active: boolean;
  org_name: string;
  isNewRole: boolean;
};

const UserEditModal = ({ user }: { user: UserProfile }) => {
  const dispatch = useAppDispatch();
  const {
    availableRoles,
    allUserRoles,
    hasAnyRole,
    createRole,
    updateRole,
    permanentDeleteRole,
    hasRole,
  } = useRoles();

  // Translation
  const { lang } = useLanguage();
  const { organizationId: activeOrgId, organizationName: activeOrgName } =
    useAppSelector(selectActiveRoleContext);

  // Column header keys for the role grid
  const columns = {
    org: t.userEditModal.columns?.organization?.[lang] ?? "Organization",
    role: t.userEditModal.columns?.role?.[lang] ?? "Role",
    active: t.userEditModal.columns?.active?.[lang] ?? "Active",
    actions: t.userEditModal.columns?.actions?.[lang] ?? "Actions",
  };
  const [roleAssignments, setRoleAssignments] = useState<RoleAssignment[]>([]);
  const lastRoleEntry = roleAssignments[roleAssignments.length - 1];
  const isAssigningRole =
    roleAssignments.length > 0 &&
    (!lastRoleEntry?.role_name || !lastRoleEntry?.org_id);

  // Can Manage Roles:
  // Any "Super" role or tenant_admin of current org
  const SUPER_ROLES = ["super_admin", "superVera"];
  const isSuper = hasAnyRole(SUPER_ROLES, activeOrgId!);
  const isTenantAdmin = hasRole("tenant_admin", activeOrgId!);
  const canManageRoles = isSuper || isTenantAdmin;
  const assignedOrgIds = new Set(roleAssignments.map((r) => r.org_id));

  const [formData, setFormData] = useState<UserFormData>({
    full_name: user.full_name || "",
    email: user.email || "",
    roles: [],
    phone: user.phone || "",
    visible_name: user.visible_name || "",
  });

  const organizations = useAppSelector(selectOrganizations);
  // Populate initial role assignments once roles are loaded
  useEffect(() => {
    const userRoles = allUserRoles
      .filter((r) => r.user_id === user.id && r.organization_id && r.role_name)
      .map((r) => ({
        id: r.id,
        org_id: r.organization_id as string,
        role_name: r.role_name as string,
        is_active: !!r.is_active,
        org_name: r.organization_name!,
        isNewRole: false,
      }));
    setRoleAssignments(userRoles);
  }, [allUserRoles, user.id]);

<<<<<<< HEAD
  useEffect(() => {
    console.log("role assignments: ", roleAssignments);
  }, [roleAssignments]);

  // Ensure availableRoles are present (skipInitialFetch suppresses it in the hook)
  /*   useEffect(() => {
    if (canManageRoles && !availableRoles.length) {
      void refreshAvailableRoles();
    }
  }, [canManageRoles, availableRoles.length, refreshAvailableRoles]);
 */
=======
>>>>>>> 3c17fa2b
  // Ensure organizations list is loaded for the org picker
  useEffect(() => {
    if (organizations.length === 0) {
      void dispatch(fetchAllOrganizations({ page: 1, limit: 30 }));
    }
  }, [organizations.length, dispatch]);

  // Handle changes for normal input fields
  const handleChange = (e: React.ChangeEvent<HTMLInputElement>) => {
    setFormData({ ...formData, [e.target.name]: e.target.value });
  };

  // useEffect(() => {
  //   if (roleAssignments[roleAssignments.length - 1].org_name === "High council") setRoleAssignments({})
  // }, [roleAssignments]);

  // Role assignment helpers
  const handleRoleAssignmentChange = (
    index: number,
    field: "organization_id" | "role_name",
    value: string | null,
  ) => {
    if (!canManageRoles) return;
    setRoleAssignments((prev) =>
      prev.map((ra, i) =>
        i === index
          ? field === "organization_id" && ra.id
            ? ra // keep as‑is; org edit disabled
            : { ...ra, [field]: value }
          : ra,
      ),
    );
  };

  const handleOrgChange = (index: number, orgId: string) => {
    const org = organizations.find((org) => org.id === orgId);
    if (!org) return;
    setRoleAssignments((prev) =>
      prev.map((ra, i) =>
        i === index ? { ...ra, org_id: orgId, org_name: org.name } : ra,
      ),
    );
  };

  const addRoleAssignment = () => {
    if (!canManageRoles) return;
    setRoleAssignments((prev) => [
      ...prev,
      {
        id: null,
        org_id: isSuper ? null : activeOrgId,
        role_name: null,
        is_active: true,
        org_name: isSuper ? "" : activeOrgName!,
        isNewRole: true,
      },
    ]);
  };
  const toggleRoleActive = (index: number) => {
    if (!canManageRoles) return;
    setRoleAssignments((prev) =>
      prev.map((ra, i) =>
        i === index ? { ...ra, is_active: !ra.is_active } : ra,
      ),
    );
  };

  const removeRoleAssignment = (index: number) => {
    if (!canManageRoles) return;
    setRoleAssignments((prev) => prev.filter((_, i) => i !== index));
  };

  const handleSave = async () => {
    try {
      // Remove "roles" key—the column no longer exists in user_profiles
      const { roles: _roles, ...profileData } = formData;
      await dispatch(
        updateUser({ id: user.id, data: { ...profileData, id: user.id } }),
      ).unwrap();
      toast.success(t.userEditModal.messages.success[lang]);

      // --- Sync role assignments with backend ---
      const originalRoles = allUserRoles.filter((r) => r.user_id === user.id);
      const toCreate = roleAssignments.filter(
        (ra) =>
          !originalRoles.some(
            (or) =>
              or.organization_id === ra.org_id && or.role_name === ra.role_name,
          ),
      );
      const toDelete = originalRoles.filter(
        (or) =>
          !roleAssignments.some(
            (ra) =>
              ra.org_id === or.organization_id && ra.role_name === or.role_name,
          ),
      );

      // Detect rows whose active flag changed
      const toUpdate = roleAssignments.filter((ra) => {
        const orig = originalRoles.find((or) => or.id === ra.id);
        return ra.id && orig && orig.is_active !== ra.is_active;
      });

      for (const ru of toUpdate) {
        await updateRole(ru.id as string, { is_active: ru.is_active });
      }

      for (const ra of toCreate) {
        if (!ra.org_id || !ra.role_name) continue; // skip incomplete rows
        const roleDef = availableRoles.find((ar) => ar.role === ra.role_name);
        if (roleDef) {
          await createRole({
            user_id: user.id,
            organization_id: ra.org_id,
            role_id: roleDef.id,
          });
        }
      }

      for (const rd of toDelete) {
        if (rd.id) {
          await permanentDeleteRole(rd.id);
        }
      }
    } catch {
      toast.error(t.userEditModal.messages.error[lang]);
    }
  };

  const unassignedOrgs = organizations.filter(
    (org) => !assignedOrgIds.has(org.id),
  );
  const orgChoices = isSuper
    ? unassignedOrgs
    : organizations.filter((o) => o.id === activeOrgId);
  const TENANT_ADMIN_ROLE_CHOICES = [
    "tenant_admin",
    "storage_manager",
    "requester",
  ];
  const roleChoices = isSuper
    ? availableRoles
    : availableRoles.filter((role) =>
        TENANT_ADMIN_ROLE_CHOICES.includes(role.role),
      );

  return (
    <Dialog>
      <DialogTrigger asChild>
        <Button
          size={"sm"}
          title={t.userEditModal.title[lang]}
          className="text-highlight2/80 hover:text-highlight2 hover:bg-highlight2/20"
        >
          <Edit className="h-4 w-4" />
        </Button>
      </DialogTrigger>
      <DialogContent>
        <DialogHeader>
          <DialogTitle className="text-start text-2xl">
            {t.userEditModal.title[lang]}
          </DialogTitle>
        </DialogHeader>

        <div className="space-y-4 gap-y-4 flex flex-wrap ">
          <div className="flex-grow-1 w-6/12 ">
            <Label htmlFor="full_name">
              {t.userEditModal.labels.fullName[lang]}
            </Label>
            <Input
              className="w-11/12"
              name="full_name"
              value={formData.full_name}
              onChange={handleChange}
              placeholder={t.userEditModal.placeholders.fullName[lang]}
            />
          </div>
          <div className="flex-grow-1 w-6/12">
            <Label htmlFor="email">{t.userEditModal.labels.email[lang]}</Label>
            <Input
              className="w-11/12"
              name="email"
              value={formData.email}
              onChange={handleChange}
              placeholder={t.userEditModal.placeholders.email[lang]}
            />
          </div>
          <div className="flex-grow-1 w-6/12">
            <Label htmlFor="phone">{t.userEditModal.labels.phone[lang]}</Label>
            <Input
              className="w-11/12"
              name="phone"
              value={formData.phone}
              onChange={handleChange}
              placeholder={t.userEditModal.placeholders.phone[lang]}
            />
          </div>
          <div className="flex-grow-1 w-6/12">
            <Label htmlFor="visible_name">
              {t.userEditModal.labels.visibleName[lang]}
            </Label>
            <Input
              className="w-11/12"
              name="visible_name"
              value={formData.visible_name}
              onChange={handleChange}
              placeholder={t.userEditModal.placeholders.visibleName[lang]}
            />
          </div>

          <div className="flex-grow-1">
            <Label>{t.userEditModal.labels.roles[lang]}</Label>

            {canManageRoles ? (
              <>
                {roleAssignments.length > 0 ? (
                  <>
                    <div className="border rounded-md max-h-64 overflow-y-auto">
                      {/* header */}
                      <div className="grid grid-cols-[1fr_1fr_80px_auto] gap-2 px-3 py-2 text-xs font-medium text-muted-foreground sticky top-0 bg-background z-10">
                        <span>{columns.org}</span>
                        <span>{columns.role}</span>
                        <span>{columns.active}</span>
                        <span>{columns.actions}</span>
                      </div>

                      {/* rows */}
                      {roleAssignments.map((ra, index) => (
                        <div
                          key={index}
                          className="grid grid-cols-[1fr_1fr_80px_auto] gap-2 px-3 py-2 items-center"
                        >
                          {/* Organization column */}
                          {ra.id ? (
                            <span className="truncate text-sm pl-2">
                              {organizations.find((o) => o.id === ra.org_id)
                                ?.name ?? ra.org_id}
                            </span>
                          ) : (
                            <Select
                              disabled={!isSuper && ra.org_id !== activeOrgId}
                              onValueChange={(value) =>
                                handleOrgChange(index, value)
                              }
                              defaultValue={ra.org_id ?? undefined}
                            >
                              <SelectTrigger className="w-full">
                                <SelectValue
                                  placeholder={
                                    t.userEditModal.placeholders
                                      .selectOrganization[lang]
                                  }
                                >
                                  {ra.org_name}
                                </SelectValue>
                              </SelectTrigger>
                              <SelectContent>
                                {orgChoices.map((org) => (
                                  <SelectItem key={org.id} value={org.id}>
                                    {org.name}
                                  </SelectItem>
                                ))}
                              </SelectContent>
                            </Select>
                          )}

                          {/* Role picker */}
                          <Select
                            onValueChange={(value) =>
                              handleRoleAssignmentChange(
                                index,
                                "role_name",
                                value,
                              )
                            }
                            disabled={
                              (!isSuper && ra.org_id !== activeOrgId) ||
                              (ra.org_name === "Global" &&
                                Boolean(ra.role_name)) ||
                              (isAssigningRole && !lastRoleEntry.org_id)
                            }
                            defaultValue={ra.role_name ?? ""}
                          >
                            <SelectTrigger className="w-full">
                              <SelectValue
                                placeholder={
                                  t.userEditModal.placeholders.selectRole[lang]
                                }
                              >
                                {formatRoleName(ra.role_name ?? "")}
                              </SelectValue>
                            </SelectTrigger>
                            <SelectContent>
                              {(ra.org_name === "High council"
                                ? roleChoices.filter((r) =>
                                    SUPER_ROLES.includes(r.role),
                                  )
                                : ra.org_name === "Global"
                                  ? roleChoices.filter((r) => r.role === "user")
                                  : roleChoices.filter(
                                      (r) =>
                                        r.role !== "user" &&
                                        !SUPER_ROLES.includes(r.role),
                                    )
                              ).map((r) => (
                                <SelectItem key={r.id} value={r.role}>
                                  {formatRoleName(r.role)}
                                </SelectItem>
                              ))}
                            </SelectContent>
                          </Select>

                          {/* Active toggle */}
                          <Switch
                            disabled={ra.org_id !== activeOrgId && !isSuper}
                            checked={ra.is_active}
                            onCheckedChange={() => toggleRoleActive(index)}
                            className="justify-self-center"
                          />

                          {/* Remove */}
                          <Button
                            type="button"
                            size="sm"
                            variant="ghost"
                            className="justify-self-end"
                            onClick={() => removeRoleAssignment(index)}
                          >
                            {t.userEditModal.buttons.remove[lang]}
                          </Button>
                        </div>
                      ))}
                    </div>
                  </>
                ) : (
                  <p className="text-sm mt-4 text-center mb-2">
                    User has no current roles
                  </p>
                )}
              </>
            ) : (
              <div className="flex flex-col gap-1">
                {roleAssignments.length > 0 ? (
                  roleAssignments.map((ra, idx) => (
                    <span
                      key={idx}
                      className="text-xs bg-blue-100 text-blue-800 px-2 py-1 rounded w-max"
                    >
                      {organizations.find((o) => o.id === ra.org_id)?.name ??
                        ra.org_id}{" "}
                      — {ra.role_name}
                    </span>
                  ))
                ) : (
                  <span className="text-slate-500">
                    {t.userEditModal.status.noRoles[lang]}
                  </span>
                )}
              </div>
            )}
          </div>
        </div>

        <DialogFooter className="justify-between w-full">
          <Button
            variant="default"
            className="border-1-grey"
            type="button"
            size="sm"
            onClick={addRoleAssignment}
            disabled={
              isAssigningRole || (!isSuper && assignedOrgIds.has(activeOrgId))
            }
          >
            {t.userEditModal.buttons.addRole[lang]}
          </Button>

          <Button variant="outline" onClick={handleSave} size={"sm"}>
            {t.userEditModal.buttons.save[lang]}
          </Button>
        </DialogFooter>
      </DialogContent>
    </Dialog>
  );
};

export default UserEditModal;<|MERGE_RESOLUTION|>--- conflicted
+++ resolved
@@ -106,20 +106,6 @@
     setRoleAssignments(userRoles);
   }, [allUserRoles, user.id]);
 
-<<<<<<< HEAD
-  useEffect(() => {
-    console.log("role assignments: ", roleAssignments);
-  }, [roleAssignments]);
-
-  // Ensure availableRoles are present (skipInitialFetch suppresses it in the hook)
-  /*   useEffect(() => {
-    if (canManageRoles && !availableRoles.length) {
-      void refreshAvailableRoles();
-    }
-  }, [canManageRoles, availableRoles.length, refreshAvailableRoles]);
- */
-=======
->>>>>>> 3c17fa2b
   // Ensure organizations list is loaded for the org picker
   useEffect(() => {
     if (organizations.length === 0) {
