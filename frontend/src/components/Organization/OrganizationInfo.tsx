--- conflicted
+++ resolved
@@ -27,20 +27,6 @@
   return (
     <div className="organization-info space-y-6 p-6">
       {/* Organization Header */}
-<<<<<<< HEAD
-      <div className="flex items-center gap-4">
-        <div className="h-24 w-24 rounded-full bg-gray-200 flex items-center justify-center text-gray-500 overflow-hidden">
-          {organization.logo_picture_url ? (
-            <img
-              src={organization.logo_picture_url}
-              alt={`${organization.name} logo`}
-              className="h-full w-full object-cover"
-            />
-          ) : (
-            <Building2 aria-hidden className="h-10 w-10" />
-          )}
-        </div>
-=======
       <section className="w-full max-w-xl px-4 sm:px-6 md:px-8 mx-auto mb-6">
         <div className="flex flex-col items-center text-center gap-6">
           <div className="w-full flex justify-start">
@@ -59,10 +45,12 @@
                 className="h-24 w-24 object-cover rounded-xl"
               />
             ) : (
-              <Building2 className="h-12 w-12 text-blue-600" />
+              <Building2
+                aria-label={`${organization.name} logo`}
+                className="h-12 w-12 text-blue-600"
+              />
             )}
           </div>
->>>>>>> f95528d4
 
           <h2 className="text-2xl font-bold text-center mb-2">
             {organization.name}
@@ -104,8 +92,7 @@
             }
           >
             <span>
-              {t.organizationList.actions.browseStorage[lang]}{" "}
-              {organization.name} {t.organizationList.actions.browseItems[lang]}
+              {`${t.organizationList.actions.browseStorage[lang]} ${organization.name} ${t.organizationList.actions.browseItems[lang]}`}
             </span>
             <ArrowRight className="h-4 w-4 group-hover:translate-x-0.5 transition-transform duration-200" />
           </Button>
