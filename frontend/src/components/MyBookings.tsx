import { PaginatedDataTable } from "@/components/ui/data-table-paginated";
import { useAppDispatch, useAppSelector } from "@/store/hooks";
import {
  cancelBooking,
  getUserBookings,
  selectUserBookings,
  selectBookingError,
  selectBookingLoading,
  updateBooking,
  selectBooking,
  selectCurrentBooking,
  selectBookingItemsPagination,
  selectBookingPagination,
  selectCurrentBookingLoading,
  getBookingItems,
  clearCurrentBookingItems,
} from "@/store/slices/bookingsSlice";
import { selectSelectedUser } from "@/store/slices/usersSlice";
<<<<<<< HEAD
import {
  BookingWithDetails,
  BookingPreview,
  BookingItemWithDetails,
} from "@/types";
=======
import { BookingItem, Booking } from "@/types";
>>>>>>> 9f14af17
import { ColumnDef } from "@tanstack/react-table";
import { LoaderCircle } from "lucide-react";
import { useEffect, useState } from "react";
import { useNavigate } from "react-router-dom";
import { toast } from "sonner";
import { Button } from "./ui/button";
import { Dialog, DialogContent, DialogHeader, DialogTitle } from "./ui/dialog";
import BookingDetailsButton from "@/components/Admin/Bookings/BookingDetailsButton";
import BookingCancelButton from "@/components/BookingCancelButton";
import BookingEditButton from "@/components/BookingEditButton";
import {
  Accordion,
  AccordionContent,
  AccordionItem,
  AccordionTrigger,
} from "@/components/ui/accordion";
import { useLanguage } from "@/context/LanguageContext";
import { useIsMobile } from "@/hooks/use-mobile";
import { useFormattedDate } from "@/hooks/useFormattedDate";
import { t } from "@/translations";
import { DataTable } from "./ui/data-table";
import { Input } from "./ui/input";
import { Label } from "./ui/label";
import { StatusBadge } from "./StatusBadge";
import InlineTimeframePicker from "./InlineTimeframeSelector";
import { itemsApi } from "@/api/services/items";
import Spinner from "./Spinner";

const MyBookings = () => {
  const dispatch = useAppDispatch();
  const navigate = useNavigate();
  const user = useAppSelector(selectSelectedUser);
<<<<<<< HEAD
  const bookings = useAppSelector(selectUserBookings);
=======
  // Raw array can contain either real `Booking`s or flattened view rows
  const bookingsRaw = useAppSelector(selectUserBookings);

  /** Narrower type-guard: keeps only objects that have `booking_items`. */
  const bookings: Booking[] = bookingsRaw.filter(
    (b): b is Booking => (b as Booking).booking_items !== undefined,
  );
>>>>>>> 9f14af17
  const loading = useAppSelector(selectBookingLoading);
  const error = useAppSelector(selectBookingError);
  const [showDetailsModal, setShowDetailsModal] = useState(false);
  const [searchQuery, setSearchQuery] = useState("");
  const [statusFilter, setStatusFilter] = useState("all");
  const [editFormItems, setEditFormItems] = useState<BookingItemWithDetails[]>(
    [],
  );
  const [showEditModal, setShowEditModal] = useState(false);
  const [globalStartDate, setGlobalStartDate] = useState<string | null>(null);
  const [globalEndDate, setGlobalEndDate] = useState<string | null>(null);
  const [itemQuantities, setItemQuantities] = useState<Record<string, number>>(
    {},
  );
  const [availability, setAvailability] = useState<{
    [itemId: string]: number;
  }>({});
  const [loadingAvailability, setLoadingAvailability] = useState(false);

  // Pagination state
  const [currentPage, setCurrentPage] = useState(0);
  const selectedBooking = useAppSelector(selectCurrentBooking);
  const { page: itemPage, totalPages: itemTotalPages } = useAppSelector(
    selectBookingItemsPagination,
  );
  const [currentItemPage, setCurrentItemPage] = useState(1);

  const { totalPages } = useAppSelector(selectBookingPagination);
  const isMobile = useIsMobile();
  const itemsLoading = useAppSelector(selectCurrentBookingLoading);

  // Translation
  const { lang } = useLanguage();
  const { formatDate: formatDateLocalized } = useFormattedDate();

  const handleEditBooking = async (booking: BookingPreview) => {
    setLoadingAvailability(true);
    setShowEditModal(true);
    if (selectedBooking && selectedBooking.id === booking.id)
      return setLoadingAvailability(false);
    dispatch(selectBooking(booking));
    dispatch(clearCurrentBookingItems());
    await dispatch(getBookingItems(booking.id!));
  };

  useEffect(() => {
    if (
      selectedBooking &&
      !itemsLoading &&
      selectedBooking.booking_items === null
    ) {
      dispatch(clearCurrentBookingItems());
      setEditFormItems([]);
      setLoadingAvailability(false);
    } else if (selectedBooking && selectedBooking.booking_items) {
      setItemQuantities(
        Object.fromEntries(
          selectedBooking.booking_items.map((item) => [
            String(item.id),
            item.quantity,
          ]),
        ),
      );
      setGlobalStartDate(
        selectedBooking.booking_items?.[0]?.start_date ?? null,
      );
      setGlobalEndDate(selectedBooking.booking_items?.[0]?.end_date ?? null);
      setEditFormItems(selectedBooking.booking_items || []);
    }
  }, [selectedBooking, dispatch, itemsLoading]);

  useEffect(() => {
    // Redirect if not authenticated
    if (!user) {
      toast.error(t.myBookings.error.loginRequired[lang]);
      void navigate("/login");
      return;
    }

    if (user && bookings.length === 0)
      void dispatch(getUserBookings({ user_id: user.id, page: 1, limit: 10 }));
  }, [dispatch, navigate, user, lang, bookings]); // Apply filters to bookings

  // Reset to first page when filters change
  useEffect(() => {
    setCurrentPage(0);
  }, [searchQuery, statusFilter]);

  // Handle page change
  const handlePageChange = (pageIndex: number) => {
    setCurrentPage(pageIndex);
  };

  const formatDate = (dateString?: string): string => {
    if (!dateString) return "N/A";
    return formatDateLocalized(new Date(dateString), "d MMM yyyy");
  };

  const handleViewDetails = (booking: BookingPreview) => {
    if (selectedBooking && selectedBooking.id === booking.id)
      return setShowDetailsModal(true);
    dispatch(selectBooking(booking));
    dispatch(getBookingItems(booking.id));
    setShowDetailsModal(true);
  };

  const handleItemPageChange = (newPage: number) => setCurrentItemPage(newPage);

  const handleSubmitEdit = async () => {
    if (!selectedBooking || !showEditModal) return;

    const updatedItems = editFormItems
      .map((item) => ({
        ...item,
        quantity:
          item.id !== undefined
            ? (itemQuantities[item.id] ?? item.quantity)
            : item.quantity,
        start_date: globalStartDate || item.start_date,
        end_date: globalEndDate || item.end_date,
      }))
      .filter((item) => item.quantity > 0);

    if (updatedItems.length === 0) {
      try {
        void dispatch(
          updateBooking({
            bookingId: selectedBooking.id!,
            items: updatedItems,
          }),
        );
<<<<<<< HEAD
        dispatch(cancelBooking(selectedBooking.id!));
=======
        void dispatch(cancelBooking(editingBooking.id));
>>>>>>> 9f14af17
        toast.warning(t.myBookings.edit.toast.emptyCancelled[lang]);
        if (user?.id) {
          void dispatch(
            getUserBookings({
              user_id: user.id,
              page: currentPage,
              limit: 10,
            }),
          );
        }
      } catch {
        toast.error(t.myBookings.edit.toast.cancelFailed[lang]);
      } finally {
        setShowEditModal(false);
      }
      return;
    }

    try {
      await dispatch(
        updateBooking({
          bookingId: selectedBooking.id!,
          items: updatedItems,
        }),
      ).unwrap();

      toast.success(t.myBookings.edit.toast.bookingUpdated[lang]);
      setShowEditModal(false);
      if (user?.id) {
        void dispatch(
          getUserBookings({
            user_id: user.id,
            page: currentPage,
            limit: 10,
          }),
        );
      }
    } catch {
      toast.error(t.myBookings.edit.toast.updateFailed[lang]);
    }
  };

  useEffect(() => {
    const fetchAvailability = async () => {
      if (!globalStartDate || !globalEndDate) return;

      const availabilityPromises = editFormItems.map(async (item) => {
        const itemId = item.item_id;
        const currentBookingQty = item.quantity ?? 0;

        try {
          const data = await itemsApi.checkAvailability(
            itemId,
            new Date(globalStartDate),
            new Date(globalEndDate),
          );

          const correctedAvailableQuantity =
            data.availableQuantity + currentBookingQty;

          setAvailability((prev) => ({
            ...prev,
            [itemId]: correctedAvailableQuantity,
          }));
        } catch (err) {
          console.error(`Error checking availability for item ${itemId}:`, err);
        }
      });

      await Promise.all(availabilityPromises);
      setLoadingAvailability(false);
    };

    void fetchAvailability();
  }, [globalStartDate, globalEndDate, editFormItems]);

  const isFormValid = editFormItems.every((item) => {
    const inputQty =
      item.id !== undefined
        ? (itemQuantities[item.id] ?? item.quantity)
        : item.quantity;
    const availQty = availability[item.item_id];

    return availQty === undefined || inputQty <= availQty;
  });

  /**
   * Columns of booking
   */
  const columns: ColumnDef<BookingPreview>[] = [
    {
      accessorKey: "booking_number",
      header: t.myBookings.columns.bookingNumber[lang],
    },
    {
      accessorKey: "status",
      header: t.myBookings.columns.status[lang],
      cell: ({ row }) => <StatusBadge status={row.original.status!} />,
    },
    {
      accessorKey: "created_at",
      header: t.myBookings.columns.date[lang],
      cell: ({ row }) => formatDate(row.original.created_at!),
    },
    {
      id: "actions",
      cell: ({ row }) => {
        const booking = row.original;
        const isPending = booking.status === "pending";

        return (
          <div className="flex space-x-2">
            <BookingDetailsButton
              booking={booking}
              onViewDetails={handleViewDetails}
            />

            {isPending && (
              <>
                <BookingEditButton
                  booking={booking}
                  onEdit={handleEditBooking}
                />
                <BookingCancelButton
                  id={booking.id!}
                  closeModal={() => setShowDetailsModal(false)}
                />
              </>
            )}
          </div>
        );
      },
    },
  ];

  /**
   * Columns of booking items
   */
  const bookingColumns: ColumnDef<BookingItemWithDetails>[] = [
    {
      accessorKey: "item_name",
      header: t.myBookings.columns.item[lang],
      cell: ({ row }) => {
        const itemName =
          row.original.storage_items.translations![lang].item_name;
        return itemName.charAt(0).toUpperCase() + itemName.slice(1);
      },
    },
    {
      accessorKey: "quantity",
      header: t.myBookings.columns.quantity[lang],
    },
    {
      accessorKey: "start_date",
      header: t.myBookings.columns.startDate[lang],
      cell: ({ row }) => formatDate(row.original.start_date),
    },
    {
      accessorKey: "end_date",
      header: t.myBookings.columns.endDate[lang],
      cell: ({ row }) => formatDate(row.original.end_date),
    },
    // {
    //   accessorKey: "subtotal",
    //   header: t.myBookings.columns.subtotal[lang],
    //   cell: ({ row }) => `€${row.original.subtotal?.toFixed(2) || "0.00"}`,
    // },
  ];

  if (loading) {
    return (
      <div className="flex justify-center items-center p-8">
        <LoaderCircle className="animate-spin h-8 w-8 mr-2" />
        <span>{t.myBookings.loading[lang]}</span>
      </div>
    );
  }

  if (error) {
    return (
      <div className="text-red-500 text-center p-8">
        <p>{t.myBookings.error.loadingError[lang]}</p>
        <p className="text-sm">{error}</p>
        <Button
          onClick={() => {
            if (!user?.id) {
              toast.error(t.myBookings.error.loginRequired[lang]);
              return;
            }
            void dispatch(
              getUserBookings({
                user_id: user.id,
                page: currentPage,
                limit: 10,
              }),
            );
          }}
          className="mt-4"
        >
          {t.myBookings.buttons.tryAgain[lang]}
        </Button>
      </div>
    );
  }

  return (
    <div className="w-full max-w-6xl mx-auto px-4 sm:px-6 md:px-8 m-10 gap-20 box-shadow-lg rounded-lg">
      <div className="space-y-4">
        {/* Filtering UI */}
        <div className="flex flex-wrap gap-4 items-center justify-between">
          <div className="flex gap-4 items-center">
            <input
              type="text"
              placeholder={t.myBookings.filter.searchPlaceholder[lang]}
              value={searchQuery}
              onChange={(e) => setSearchQuery(e.target.value)}
              className="w-full text-sm p-2 bg-white rounded-md sm:max-w-md focus:outline-none focus:ring-1 focus:ring-[var(--secondary)] focus:border-[var(--secondary)]"
            />
            <select
              value={statusFilter}
              onChange={(e) => setStatusFilter(e.target.value)}
              className="select bg-white text-sm p-2 rounded-md focus:outline-none focus:ring-1 focus:ring-[var(--secondary)] focus:border-[var(--secondary)]"
            >
              <option value="all">
                {t.myBookings.filter.allStatuses[lang]}
              </option>
              <option value="pending">
                {t.myBookings.status.pending[lang]}
              </option>
              <option value="confirmed">
                {t.myBookings.status.confirmed[lang]}
              </option>
              <option value="cancelled">
                {t.myBookings.status.cancelled[lang]}
              </option>
              <option value="rejected">
                {t.myBookings.status.rejected[lang]}
              </option>
              <option value="completed">
                {t.myBookings.status.completed[lang]}
              </option>
              <option value="deleted">
                {t.myBookings.status.deleted[lang]}
              </option>
              <option value="cancelled by admin">
                {t.myBookings.status.cancelledByAdmin[lang]}
              </option>
            </select>
            {(searchQuery || statusFilter !== "all") && (
              <Button
                onClick={() => {
                  setSearchQuery("");
                  setStatusFilter("all");
                }}
                size={"sm"}
                className="px-2 py-0 bg-white text-secondary border-1 border-secondary hover:bg-secondary hover:text-white rounded-2xl"
              >
                {t.myBookings.buttons.clearFilters[lang]}
              </Button>
            )}
          </div>
        </div>

        {/* BookingPreview table or empty state */}
        {bookings.length === 0 && (
          <div className="text-center py-8 bg-slate-50 rounded-lg">
            <p className="text-lg mb-2">
              {t.myBookings.emptyState.title[lang]}
            </p>
            <p className="text-muted-foreground mb-4">
              {t.myBookings.emptyState.description[lang]}
            </p>
            <Button
              onClick={() => navigate("/storage")}
              className="bg-background text-secondary border-secondary border hover:bg-secondary hover:text-white"
            >
              {t.myBookings.buttons.browseItems[lang]}
            </Button>
          </div>
        )}
        {isMobile && (
          <Accordion type="multiple" className="w-full space-y-2">
            {bookings.map((booking) => (
              <AccordionItem key={booking.id} value={String(booking.id)}>
                <AccordionTrigger className="text-left">
                  <div className="flex flex-col w-full">
                    <span className="text-sm font-medium">
                      {t.myBookings.columns.bookingNumber[lang]}{" "}
                      {booking.booking_number}
                    </span>
                    <span className="text-xs text-muted-foreground">
                      {formatDate(booking.created_at!)} · {booking.status}
                    </span>
                  </div>
                </AccordionTrigger>
                <AccordionContent>
                  <div className="space-y-1">
                    {/* booking Info */}
                    <div className="text-sm">
                      <p>
                        <strong>{t.myBookings.mobile.status[lang]}</strong>{" "}
                        <StatusBadge status={booking.status!} />
                      </p>
                      {/* <p>
                        <strong>{t.myBookings.mobile.start[lang]}</strong>{" "}
                        {formatDate(booking.booking_items?.[0]?.start_date)}
                      </p>
                      <p>
                        <strong>{t.myBookings.mobile.end[lang]}</strong>{" "}
                        {formatDate(booking.booking_items?.[0]?.end_date)}
                      </p> */}
                    </div>

                    {/* booking Items */}
                    {selectedBooking && selectedBooking.booking_items && (
                      <>
                        <div className="bg-slate-50 rounded-md">
                          <p className="text-md font-semibold">
                            {t.myBookings.bookingDetails.items[lang]}:
                          </p>
                          <div className="space-y-2 p-1">
                            {selectedBooking.booking_items.map((item) => (
                              <div
                                key={item.id}
                                className="text-xs space-y-1 border-b pb-2 last:border-b-0 last:pb-0"
                              >
                                <p>
                                  <strong>
                                    {t.myBookings.mobile.item[lang]}
                                  </strong>{" "}
                                  {item.storage_items.translations[lang]
                                    .item_name ?? "Unknown"}
                                </p>
                                <p>
                                  <strong>
                                    {t.myBookings.mobile.quantity[lang]}
                                  </strong>{" "}
                                  {item.quantity}
                                </p>
                              </div>
                            ))}
                          </div>
                        </div>
                      </>
                    )}

                    {/* Actions */}
                    <div className="flex justify-end gap-2 mt-3">
                      {booking.status === "pending" && (
                        <>
                          <BookingEditButton
                            booking={booking}
                            onEdit={() => {}}
                          />
                          <BookingCancelButton
                            id={booking.id!}
                            closeModal={() => {}}
                          />
                        </>
                      )}
                    </div>
                  </div>
                </AccordionContent>
              </AccordionItem>
            ))}
          </Accordion>
        )}

        {totalPages > 1 ? (
          <PaginatedDataTable
            columns={columns}
            data={bookings}
            pageIndex={currentPage}
            pageCount={totalPages}
            onPageChange={handlePageChange}
          />
        ) : (
          <DataTable data={bookings} columns={columns} />
        )}
      </div>

      {/* Editing Booking Modal */}
      {selectedBooking && showEditModal && (
        <Dialog open={showEditModal} onOpenChange={setShowEditModal}>
          <DialogContent className="max-w-sm overflow-visible">
            <DialogHeader className="items-start">
              <DialogTitle>
                {t.myBookings.edit.title[lang]}
                {selectedBooking.booking_number}
              </DialogTitle>
            </DialogHeader>

            {(itemsLoading || loadingAvailability) && (
              <Spinner padding="py-10" />
            )}
            {!itemsLoading && !loadingAvailability && (
              <div className="space-y-4">
                <InlineTimeframePicker
                  startDate={globalStartDate ? new Date(globalStartDate) : null}
                  endDate={globalEndDate ? new Date(globalEndDate) : null}
                  onChange={(type, date) => {
                    if (type === "start") {
                      setGlobalStartDate(date?.toISOString() ?? null);
                    } else {
                      setGlobalEndDate(date?.toISOString() ?? null);
                    }
                  }}
                />
                {editFormItems.map((item) => (
                  <div key={item.id} className="grid grid-cols-5 gap-4">
                    <div className="col-span-2 items-center">
                      <Label className="block text-xs font-medium">
                        {t.myBookings.edit.item[lang]}
                      </Label>
                      <p className="text-sm">
                        {item.storage_items.translations[lang].item_name ??
                          "Unknown"}
                      </p>
                    </div>
                    <div
                      className="flex flex-col h-full"
                      style={{ zIndex: 50, pointerEvents: "auto" }}
                    >
                      {/* <Label className="block text-sm font-medium">
                      {t.myBookings.edit.quantity[lang]}
                    </Label> */}
                      <div className="flex items-center gap-1 mt-auto">
                        <Button
                          type="button"
                          size="sm"
                          variant="outline"
                          disabled={
                            item.id !== undefined &&
                            itemQuantities[item.id] <= 1
                          }
                          onClick={() => {
                            if (item.id !== undefined) {
                              const newQty =
                                (itemQuantities[item.id] || item.quantity) - 1;
                              if (newQty >= 0) {
                                setItemQuantities({
                                  ...itemQuantities,
                                  [String(item.id)]: newQty,
                                });
                              }
                            }
                          }}
                        >
                          –
                        </Button>
                        <Input
                          value={
                            item.id !== undefined
                              ? (itemQuantities[item.id] ?? item.quantity)
                              : item.quantity
                          }
                          onChange={(e) => {
                            const val = Number(e.target.value);
                            if (!isNaN(val) && val >= 0) {
                              setItemQuantities({
                                ...itemQuantities,
                                [String(item.id)]: val,
                              });
                            }
                          }}
                          className="w-[50px] text-center"
                        />
                        <Button
                          type="button"
                          size="sm"
                          variant="outline"
                          disabled={
                            availability[item.item_id] !== undefined &&
                            item.id !== undefined &&
                            itemQuantities[item.id] ===
                              availability[item.item_id]
                          }
                          onClick={() => {
                            if (item.id !== undefined) {
                              const newQty =
                                (itemQuantities[item.id] || item.quantity) + 1;
                              setItemQuantities({
                                ...itemQuantities,
                                [String(item.id)]: newQty,
                              });
                            }
                          }}
                        >
                          +
                        </Button>
                      </div>
                      {availability[item.item_id] && (
                        <p className="text-xs italic text-slate-400 mt-1">
                          Total of {availability[item.item_id]} items bookable
                        </p>
                      )}
                    </div>
                  </div>
                ))}
                <div className="flex justify-between gap-2 mt-4">
                  <Button
                    variant={"secondary"}
                    onClick={() => setShowEditModal(false)}
                  >
                    {t.myBookings.edit.buttons.cancel[lang]}
                  </Button>
                  <Button
                    variant={"outline"}
                    onClick={handleSubmitEdit}
                    disabled={!showEditModal || !isFormValid}
                  >
                    {t.myBookings.edit.buttons.saveChanges[lang]}
                  </Button>
                </div>
              </div>
            )}
          </DialogContent>
        </Dialog>
      )}

      {/* Booking Details Modal */}
      {selectedBooking && (
        <Dialog open={showDetailsModal} onOpenChange={setShowDetailsModal}>
          <DialogContent className="max-w-3xl overflow-x-auto">
            <DialogHeader>
              <DialogTitle className="text-left">
                {t.myBookings.bookingDetails.title[lang]}
                {selectedBooking.booking_number}
              </DialogTitle>
            </DialogHeader>

            <div className="space-y-4">
              {/* booking Info */}
              <div className="grid grid-cols-2 gap-4">
                <div>
                  <h3 className="font-normal text-sm mb-1">
                    {t.myBookings.bookingDetails.customerInfo[lang]}
                  </h3>
                  <p className="text-xs text-grey-500">{user?.full_name}</p>
                  <p className="text-xs text-gray-500">{user?.email}</p>
                </div>

                <div>
                  <h3 className="font-normal text-sm mb-1">
                    {t.myBookings.bookingDetails.bookingInfo[lang]}
                  </h3>
                  <p className="text-xs">
                    {t.myBookings.columns.status[lang]}:{" "}
                    <StatusBadge status={selectedBooking.status!} />
                  </p>
                  <p className="text-xs">
                    {t.myBookings.columns.date[lang]}:{" "}
                    {formatDate(selectedBooking.created_at!)}
                  </p>
                </div>
              </div>

              {/* Booking Items */}
              {itemsLoading || loadingAvailability ? (
                <Spinner containerClasses="py-8" />
              ) : (
                <div>
                  <h3 className="font-normal text-sm mb-2">
                    {t.myBookings.bookingDetails.items[lang]}
                  </h3>
                  <div className="border rounded-md overflow-hidden">
                    {itemTotalPages > 1 ? (
                      <PaginatedDataTable
                        pageCount={itemPage}
                        onPageChange={handleItemPageChange}
                        pageIndex={currentItemPage - 1}
                        columns={bookingColumns}
                        data={
                          (selectedBooking as BookingWithDetails)
                            .booking_items || []
                        }
                      />
                    ) : itemTotalPages === 1 ? (
                      <DataTable
                        columns={bookingColumns}
                        data={
                          (selectedBooking as BookingWithDetails)
                            .booking_items || []
                        }
                      />
                    ) : null}
                  </div>
                </div>
              )}
            </div>
          </DialogContent>
        </Dialog>
      )}
    </div>
  );
};

export default MyBookings;<|MERGE_RESOLUTION|>--- conflicted
+++ resolved
@@ -16,15 +16,11 @@
   clearCurrentBookingItems,
 } from "@/store/slices/bookingsSlice";
 import { selectSelectedUser } from "@/store/slices/usersSlice";
-<<<<<<< HEAD
 import {
   BookingWithDetails,
   BookingPreview,
   BookingItemWithDetails,
 } from "@/types";
-=======
-import { BookingItem, Booking } from "@/types";
->>>>>>> 9f14af17
 import { ColumnDef } from "@tanstack/react-table";
 import { LoaderCircle } from "lucide-react";
 import { useEffect, useState } from "react";
@@ -57,17 +53,7 @@
   const dispatch = useAppDispatch();
   const navigate = useNavigate();
   const user = useAppSelector(selectSelectedUser);
-<<<<<<< HEAD
   const bookings = useAppSelector(selectUserBookings);
-=======
-  // Raw array can contain either real `Booking`s or flattened view rows
-  const bookingsRaw = useAppSelector(selectUserBookings);
-
-  /** Narrower type-guard: keeps only objects that have `booking_items`. */
-  const bookings: Booking[] = bookingsRaw.filter(
-    (b): b is Booking => (b as Booking).booking_items !== undefined,
-  );
->>>>>>> 9f14af17
   const loading = useAppSelector(selectBookingLoading);
   const error = useAppSelector(selectBookingError);
   const [showDetailsModal, setShowDetailsModal] = useState(false);
@@ -199,11 +185,7 @@
             items: updatedItems,
           }),
         );
-<<<<<<< HEAD
-        dispatch(cancelBooking(selectedBooking.id!));
-=======
-        void dispatch(cancelBooking(editingBooking.id));
->>>>>>> 9f14af17
+        void dispatch(cancelBooking(selectedBooking.id!));
         toast.warning(t.myBookings.edit.toast.emptyCancelled[lang]);
         if (user?.id) {
           void dispatch(
