--- conflicted
+++ resolved
@@ -93,13 +93,8 @@
                   email_label:
                     t.authUi.forgotten_password.email_label[lang],
                   email_input_placeholder:
-<<<<<<< HEAD
-                    t.login.auth_ui.forgotten_password.email_input_placeholder[
+                    t.authUi.forgotten_password.email_input_placeholder[
                     lang
-=======
-                    t.authUi.forgotten_password.email_input_placeholder[
-                      lang
->>>>>>> 5db3a8f0
                     ],
                   button_label:
                     t.authUi.forgotten_password.button_label[lang],
