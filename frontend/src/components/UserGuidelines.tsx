import { useAppSelector } from "@/store/hooks";
import { Accordion, AccordionContent, AccordionItem, AccordionTrigger } from "./ui/accordion";
import { Separator } from "./ui/separator";
import { selectSelectedUser } from "@/store/slices/usersSlice";

export const UserGuide: React.FC = () => {
  const selectedUser = useAppSelector(selectSelectedUser);
  const isAdmin = ["admin", "superVera"].includes(selectedUser?.role ?? "");

  return (
<<<<<<< HEAD
    <div className="container mx-auto p-6">
      <Card className="shadow-lg bg-white rounded-md">
        <CardHeader>
          <CardTitle className="text-lg font-bold">User Guidelines</CardTitle>
        </CardHeader>
        <CardContent>
          <ol className="list-decimal ml-6 space-y-2 text-gray-700">
              <strong>How to Get Started </strong>
              <li>Go to the <strong>Login</strong> page ➡️</li>
              <li>You can register or create your account using Google email.</li>
              <li>After logging in, navigate to the <strong>Storage Items</strong> section.</li>
              <li>Use filters based on your needs, including:
                  <ul>
                      <li>Price</li>
                      <li>Rating</li>
                      <li>Tags</li>
                  </ul>
              </li>
              <li>Search items by:
                  <ul>
=======
    <div className="w-full max-w-6xl mx-auto px-4 sm:px-6 md:px-8 m-10 gap-20 box-shadow-lg rounded-lg bg-white">
      {/* Guidelines */}
      <div className="flex flex-col items-start">
      <section className="w-full max-w-xl px-4 sm:px-6 md:px-8 mx-auto mb-10">
        <h2 className="text-2xl font-bold text-center mb-6">User Guide</h2>
          <Accordion type="single" collapsible className="w-full mb-10">
            <AccordionItem value="user-1">
              <AccordionTrigger>How to Get Started</AccordionTrigger>
              <AccordionContent>
                <ol className="list-decimal ml-6 space-y-2 text-gray-700">
                  <li>Go to the <strong>Login</strong> page ➡️</li>
                  <li>You can register or create your account using Google email.</li>
                  <li>After logging in, navigate to the <strong>Storage Items</strong> section.</li>
                  <li>
                    Use filters based on your needs:
                    <ul className="list-disc ml-6">
                      <li>Price</li>
                      <li>Rating</li>
                      <li>Tags</li>
                    </ul>
                  </li>
                  <li>
                    Search items by:
                    <ul className="list-disc ml-6">
>>>>>>> 57c61b09
                      <li>Name</li>
                      <li>Category</li>
                      <li>Tags</li>
                      <li>Description</li>
<<<<<<< HEAD
                  </ul>
              </li>
              <li>Choose items according to the <strong>timeframes</strong> to see availability.</li>
              <li>Select the <strong>Start Date</strong> and <strong>End Date</strong> for when you need the items and when you plan to return them.</li>
            <li>
              <strong>How to Order:</strong> Browse our storage options, select
              the items you need, and add them to your cart.
            </li>
            <li>
              <strong>Payment Process:</strong> After, you checkout you will receive invoice in pdf.
            </li>
            <li>
              <strong>Booking Confirmation:</strong> You'll receive a booking
              confirmation in your invoice.
            </li>
            <li>
              <strong>Item Pick-Up:</strong> Our team will guide you on when and
              how to collect your items.
            </li>
            <li>
              <strong>Support:</strong> For queries, contact our support team
              through the 'Help' section.
            </li>
          </ol>
        </CardContent>

        <CardHeader>
          <CardTitle className="text-lg font-bold"> For Admin</CardTitle>
        </CardHeader>
        <CardContent>
          <ol className="list-decimal ml-6 space-y-2 text-gray-700">
            <li>Click on <strong>Admin Panel</strong> to access the <strong>Dashboard</strong>, where you can manage:
              <ul>
                  <li>Users</li>
                  <li>Teams</li>
                  <li>Orders</li>
                  <li>Items</li>
                  <li>Tags</li>
                  <li>Other settings</li>
              </ul>
            </li>
            
            <li><strong>Users:</strong> Modify user details, including:
              <ul>
                  <li>Edit or delete items</li>
                  <li>Add new users</li>
              </ul>
            </li>
            
            <li><strong>Teams:</strong> Manage team members:
              <ul>
                  <li>Add team members</li>
                  <li>Assign roles as Admin or SuperAdmin</li>
                  <li>Enter details such as Name, Phone Number, Email, and Role</li>
                  <li>Edit or delete team members</li>
              </ul>
            </li>
            
            <li><strong>Items:</strong> Manage inventory:
              <ul>
                  <li>View item lists</li>
                  <li>Add, edit, or delete items</li>
                  <li>Hide or unhide item availability</li>
                  <li>Add item name in Finnish and English, item type, description, location ID, compartment ID, price, total quantity, availability, and assign tags</li>
              </ul>
            </li>
            
            <li><strong>Tags:</strong> Manage tags:
              <ul>
                  <li>Add, edit, or delete tags</li>
                  <li>Add tags in Finnish and English</li>
              </ul>
            </li>
            
            <li><strong>Orders:</strong> Manage order lists:
              <ul>
                  <li>View all orders with customer details</li>
                  <li>Refresh order list</li>
                  <li>View or delete customer orders</li>
              </ul>
            </li>
          </ol>
        </CardContent>
      </Card>

=======
                    </ul>
                  </li>
                  <li>Select the <strong>Start Date</strong> and <strong>End Date</strong> to check availability.</li>
                </ol>
              </AccordionContent>
            </AccordionItem>

            <AccordionItem value="user-2">
              <AccordionTrigger>How to Order</AccordionTrigger>
              <AccordionContent>
                <ol className="list-decimal ml-6 space-y-2 text-gray-700">
                  <li>Browse our storage options, select the items, and add them to your cart.</li>
                  <li><strong>Payment Process:</strong> After checkout, you will receive an invoice in PDF format.</li>
                  <li><strong>Booking Confirmation:</strong> Your confirmation will be included in the invoice.</li>
                  <li><strong>Item Pick-Up:</strong> Our team will guide you on collection procedures.</li>
                  <li><strong>Support:</strong> For questions, visit the 'Help' section.</li>
                </ol>
              </AccordionContent>
            </AccordionItem>
          </Accordion>

        <Separator className="my-10" />
      {isAdmin && (
        <>
        <h2 className="text-2xl font-bold text-center mb-6">Admin Guide</h2>
        <Accordion type="single" collapsible className="w-full mb-10">
          <AccordionItem value="admin-1">
            <AccordionTrigger>Dashboard Overview</AccordionTrigger>
            <AccordionContent>
              <p>Click on <strong>Admin Panel</strong> to manage:</p>
              <ul className="list-disc ml-6 space-y-1 text-gray-700">
                <li>Users</li>
                <li>Teams</li>
                <li>Orders</li>
                <li>Items</li>
                <li>Tags</li>
                <li>Settings</li>
              </ul>
            </AccordionContent>
          </AccordionItem>

          <AccordionItem value="admin-2">
            <AccordionTrigger>Users & Teams</AccordionTrigger>
            <AccordionContent>
              <p><strong>Users:</strong> Add, edit, or delete users.</p>
              <p><strong>Teams:</strong> Manage team members and assign roles.</p>
              <ul className="list-disc ml-6 space-y-1 text-gray-700">
                <li>Add/Edit/Delete members</li>
                <li>Assign roles (Admin or SuperAdmin)</li>
                <li>Set Name, Email, Phone, and Role</li>
              </ul>
            </AccordionContent>
          </AccordionItem>

          <AccordionItem value="admin-3">
            <AccordionTrigger>Item & Tag Management</AccordionTrigger>
            <AccordionContent>
              <p><strong>Items:</strong> Add, edit, hide, or remove items.</p>
              <p>Include details such as name (EN/FIN), location, price, quantity, availability, and tags.</p>
              <p><strong>Tags:</strong> Create/edit/delete tags in both English and Finnish.</p>
            </AccordionContent>
          </AccordionItem>

          <AccordionItem value="admin-4">
            <AccordionTrigger>Orders</AccordionTrigger>
            <AccordionContent>
              <ul className="list-disc ml-6 space-y-1 text-gray-700">
                <li>View all customer orders</li>
                <li>Refresh the order list</li>
                <li>View or delete specific orders</li>
              </ul>
            </AccordionContent>
          </AccordionItem>
        </Accordion>
      <Separator className="my-10" />
      </>
    )}
        
      </section>
      </div>

      {/* FAQ Section */}
      <div className="flex flex-col items-start">
      <section className="w-full max-w-xl px-4 sm:px-6 md:px-8 mx-auto mb-20">
        <h2 className="text-2xl font-bold text-center mb-6">Frequently Asked Questions</h2>
        <Accordion type="single" collapsible className="w-full">
          
          <AccordionItem value="q1" className="w-full">
            <AccordionTrigger className="w-full text-left">
              Do you deliver to LARP event locations?
            </AccordionTrigger>
            <AccordionContent className="w-full text-base text-gray-700 whitespace-pre-wrap break-words">
              Yes! We offer delivery and pickup options for most major LARP events in Finland.
            </AccordionContent>
          </AccordionItem>

          <AccordionItem value="q2" className="w-full">
            <AccordionTrigger className="w-full text-left">
              Can I reserve items in advance?
            </AccordionTrigger>
            <AccordionContent className="w-full text-base text-gray-700 whitespace-pre-wrap break-words">
              Absolutely. We recommend booking at least 2 weeks before your event to ensure availability.
            </AccordionContent>
          </AccordionItem>

          <AccordionItem value="q3" className="w-full">
            <AccordionTrigger className="w-full text-left">
              What happens if something breaks?
            </AccordionTrigger>
            <AccordionContent className="w-full text-base text-gray-700 whitespace-pre-wrap break-words">
              Accidents happen. We assess damage case by case. Some wear is expected, malicious damage may incur fees.
            </AccordionContent>
          </AccordionItem>

          <AccordionItem value="q4" className="w-full">
            <AccordionTrigger className="w-full text-left">
              Some other question?
            </AccordionTrigger>
            <AccordionContent className="w-full text-base text-gray-700 whitespace-pre-wrap break-words">
              Lorem ipsum dolor sit amet consectetur adipisicing elit. Sapiente magni placeat sed dolorem impedit voluptates iure possimus odit quam illum omnis ipsum, earum, reiciendis blanditiis itaque esse quidem porro vero.
            </AccordionContent>
          </AccordionItem>

          <AccordionItem value="q5" className="w-full">
            <AccordionTrigger className="w-full text-left">
              Lorem Ipsum?
            </AccordionTrigger>
            <AccordionContent className="w-full text-base text-gray-700 whitespace-pre-wrap break-words">
              Lorem ipsum dolor sit amet consectetur adipisicing elit. Sapiente magni placeat sed dolorem impedit voluptates iure possimus odit quam illum omnis ipsum, earum, reiciendis blanditiis itaque esse quidem porro vero.
            </AccordionContent>
          </AccordionItem>

        </Accordion>
      </section>
      </div>
>>>>>>> 57c61b09
    </div>
  );
};<|MERGE_RESOLUTION|>--- conflicted
+++ resolved
@@ -1,5 +1,10 @@
 import { useAppSelector } from "@/store/hooks";
-import { Accordion, AccordionContent, AccordionItem, AccordionTrigger } from "./ui/accordion";
+import {
+  Accordion,
+  AccordionContent,
+  AccordionItem,
+  AccordionTrigger,
+} from "./ui/accordion";
 import { Separator } from "./ui/separator";
 import { selectSelectedUser } from "@/store/slices/usersSlice";
 
@@ -8,41 +13,26 @@
   const isAdmin = ["admin", "superVera"].includes(selectedUser?.role ?? "");
 
   return (
-<<<<<<< HEAD
-    <div className="container mx-auto p-6">
-      <Card className="shadow-lg bg-white rounded-md">
-        <CardHeader>
-          <CardTitle className="text-lg font-bold">User Guidelines</CardTitle>
-        </CardHeader>
-        <CardContent>
-          <ol className="list-decimal ml-6 space-y-2 text-gray-700">
-              <strong>How to Get Started </strong>
-              <li>Go to the <strong>Login</strong> page ➡️</li>
-              <li>You can register or create your account using Google email.</li>
-              <li>After logging in, navigate to the <strong>Storage Items</strong> section.</li>
-              <li>Use filters based on your needs, including:
-                  <ul>
-                      <li>Price</li>
-                      <li>Rating</li>
-                      <li>Tags</li>
-                  </ul>
-              </li>
-              <li>Search items by:
-                  <ul>
-=======
     <div className="w-full max-w-6xl mx-auto px-4 sm:px-6 md:px-8 m-10 gap-20 box-shadow-lg rounded-lg bg-white">
       {/* Guidelines */}
       <div className="flex flex-col items-start">
-      <section className="w-full max-w-xl px-4 sm:px-6 md:px-8 mx-auto mb-10">
-        <h2 className="text-2xl font-bold text-center mb-6">User Guide</h2>
+        <section className="w-full max-w-xl px-4 sm:px-6 md:px-8 mx-auto mb-10">
+          <h2 className="text-2xl font-bold text-center mb-6">User Guide</h2>
           <Accordion type="single" collapsible className="w-full mb-10">
             <AccordionItem value="user-1">
               <AccordionTrigger>How to Get Started</AccordionTrigger>
               <AccordionContent>
                 <ol className="list-decimal ml-6 space-y-2 text-gray-700">
-                  <li>Go to the <strong>Login</strong> page ➡️</li>
-                  <li>You can register or create your account using Google email.</li>
-                  <li>After logging in, navigate to the <strong>Storage Items</strong> section.</li>
+                  <li>
+                    Go to the <strong>Login</strong> page ➡️
+                  </li>
+                  <li>
+                    You can register or create your account using Google email.
+                  </li>
+                  <li>
+                    After logging in, navigate to the{" "}
+                    <strong>Storage Items</strong> section.
+                  </li>
                   <li>
                     Use filters based on your needs:
                     <ul className="list-disc ml-6">
@@ -54,101 +44,16 @@
                   <li>
                     Search items by:
                     <ul className="list-disc ml-6">
->>>>>>> 57c61b09
                       <li>Name</li>
                       <li>Category</li>
                       <li>Tags</li>
                       <li>Description</li>
-<<<<<<< HEAD
-                  </ul>
-              </li>
-              <li>Choose items according to the <strong>timeframes</strong> to see availability.</li>
-              <li>Select the <strong>Start Date</strong> and <strong>End Date</strong> for when you need the items and when you plan to return them.</li>
-            <li>
-              <strong>How to Order:</strong> Browse our storage options, select
-              the items you need, and add them to your cart.
-            </li>
-            <li>
-              <strong>Payment Process:</strong> After, you checkout you will receive invoice in pdf.
-            </li>
-            <li>
-              <strong>Booking Confirmation:</strong> You'll receive a booking
-              confirmation in your invoice.
-            </li>
-            <li>
-              <strong>Item Pick-Up:</strong> Our team will guide you on when and
-              how to collect your items.
-            </li>
-            <li>
-              <strong>Support:</strong> For queries, contact our support team
-              through the 'Help' section.
-            </li>
-          </ol>
-        </CardContent>
-
-        <CardHeader>
-          <CardTitle className="text-lg font-bold"> For Admin</CardTitle>
-        </CardHeader>
-        <CardContent>
-          <ol className="list-decimal ml-6 space-y-2 text-gray-700">
-            <li>Click on <strong>Admin Panel</strong> to access the <strong>Dashboard</strong>, where you can manage:
-              <ul>
-                  <li>Users</li>
-                  <li>Teams</li>
-                  <li>Orders</li>
-                  <li>Items</li>
-                  <li>Tags</li>
-                  <li>Other settings</li>
-              </ul>
-            </li>
-            
-            <li><strong>Users:</strong> Modify user details, including:
-              <ul>
-                  <li>Edit or delete items</li>
-                  <li>Add new users</li>
-              </ul>
-            </li>
-            
-            <li><strong>Teams:</strong> Manage team members:
-              <ul>
-                  <li>Add team members</li>
-                  <li>Assign roles as Admin or SuperAdmin</li>
-                  <li>Enter details such as Name, Phone Number, Email, and Role</li>
-                  <li>Edit or delete team members</li>
-              </ul>
-            </li>
-            
-            <li><strong>Items:</strong> Manage inventory:
-              <ul>
-                  <li>View item lists</li>
-                  <li>Add, edit, or delete items</li>
-                  <li>Hide or unhide item availability</li>
-                  <li>Add item name in Finnish and English, item type, description, location ID, compartment ID, price, total quantity, availability, and assign tags</li>
-              </ul>
-            </li>
-            
-            <li><strong>Tags:</strong> Manage tags:
-              <ul>
-                  <li>Add, edit, or delete tags</li>
-                  <li>Add tags in Finnish and English</li>
-              </ul>
-            </li>
-            
-            <li><strong>Orders:</strong> Manage order lists:
-              <ul>
-                  <li>View all orders with customer details</li>
-                  <li>Refresh order list</li>
-                  <li>View or delete customer orders</li>
-              </ul>
-            </li>
-          </ol>
-        </CardContent>
-      </Card>
-
-=======
-                    </ul>
-                  </li>
-                  <li>Select the <strong>Start Date</strong> and <strong>End Date</strong> to check availability.</li>
+                    </ul>
+                  </li>
+                  <li>
+                    Select the <strong>Start Date</strong> and{" "}
+                    <strong>End Date</strong> to check availability.
+                  </li>
                 </ol>
               </AccordionContent>
             </AccordionItem>
@@ -157,131 +62,170 @@
               <AccordionTrigger>How to Order</AccordionTrigger>
               <AccordionContent>
                 <ol className="list-decimal ml-6 space-y-2 text-gray-700">
-                  <li>Browse our storage options, select the items, and add them to your cart.</li>
-                  <li><strong>Payment Process:</strong> After checkout, you will receive an invoice in PDF format.</li>
-                  <li><strong>Booking Confirmation:</strong> Your confirmation will be included in the invoice.</li>
-                  <li><strong>Item Pick-Up:</strong> Our team will guide you on collection procedures.</li>
-                  <li><strong>Support:</strong> For questions, visit the 'Help' section.</li>
+                  <li>
+                    Browse our storage options, select the items, and add them
+                    to your cart.
+                  </li>
+                  <li>
+                    <strong>Payment Process:</strong> After checkout, you will
+                    receive an invoice in PDF format.
+                  </li>
+                  <li>
+                    <strong>Booking Confirmation:</strong> Your confirmation
+                    will be included in the invoice.
+                  </li>
+                  <li>
+                    <strong>Item Pick-Up:</strong> Our team will guide you on
+                    collection procedures.
+                  </li>
+                  <li>
+                    <strong>Support:</strong> For questions, visit the 'Help'
+                    section.
+                  </li>
                 </ol>
               </AccordionContent>
             </AccordionItem>
           </Accordion>
 
-        <Separator className="my-10" />
-      {isAdmin && (
-        <>
-        <h2 className="text-2xl font-bold text-center mb-6">Admin Guide</h2>
-        <Accordion type="single" collapsible className="w-full mb-10">
-          <AccordionItem value="admin-1">
-            <AccordionTrigger>Dashboard Overview</AccordionTrigger>
-            <AccordionContent>
-              <p>Click on <strong>Admin Panel</strong> to manage:</p>
-              <ul className="list-disc ml-6 space-y-1 text-gray-700">
-                <li>Users</li>
-                <li>Teams</li>
-                <li>Orders</li>
-                <li>Items</li>
-                <li>Tags</li>
-                <li>Settings</li>
-              </ul>
-            </AccordionContent>
-          </AccordionItem>
-
-          <AccordionItem value="admin-2">
-            <AccordionTrigger>Users & Teams</AccordionTrigger>
-            <AccordionContent>
-              <p><strong>Users:</strong> Add, edit, or delete users.</p>
-              <p><strong>Teams:</strong> Manage team members and assign roles.</p>
-              <ul className="list-disc ml-6 space-y-1 text-gray-700">
-                <li>Add/Edit/Delete members</li>
-                <li>Assign roles (Admin or SuperAdmin)</li>
-                <li>Set Name, Email, Phone, and Role</li>
-              </ul>
-            </AccordionContent>
-          </AccordionItem>
-
-          <AccordionItem value="admin-3">
-            <AccordionTrigger>Item & Tag Management</AccordionTrigger>
-            <AccordionContent>
-              <p><strong>Items:</strong> Add, edit, hide, or remove items.</p>
-              <p>Include details such as name (EN/FIN), location, price, quantity, availability, and tags.</p>
-              <p><strong>Tags:</strong> Create/edit/delete tags in both English and Finnish.</p>
-            </AccordionContent>
-          </AccordionItem>
-
-          <AccordionItem value="admin-4">
-            <AccordionTrigger>Orders</AccordionTrigger>
-            <AccordionContent>
-              <ul className="list-disc ml-6 space-y-1 text-gray-700">
-                <li>View all customer orders</li>
-                <li>Refresh the order list</li>
-                <li>View or delete specific orders</li>
-              </ul>
-            </AccordionContent>
-          </AccordionItem>
-        </Accordion>
-      <Separator className="my-10" />
-      </>
-    )}
-        
-      </section>
+          <Separator className="my-10" />
+          {isAdmin && (
+            <>
+              <h2 className="text-2xl font-bold text-center mb-6">
+                Admin Guide
+              </h2>
+              <Accordion type="single" collapsible className="w-full mb-10">
+                <AccordionItem value="admin-1">
+                  <AccordionTrigger>Dashboard Overview</AccordionTrigger>
+                  <AccordionContent>
+                    <p>
+                      Click on <strong>Admin Panel</strong> to manage:
+                    </p>
+                    <ul className="list-disc ml-6 space-y-1 text-gray-700">
+                      <li>Users</li>
+                      <li>Teams</li>
+                      <li>Orders</li>
+                      <li>Items</li>
+                      <li>Tags</li>
+                      <li>Settings</li>
+                    </ul>
+                  </AccordionContent>
+                </AccordionItem>
+
+                <AccordionItem value="admin-2">
+                  <AccordionTrigger>Users & Teams</AccordionTrigger>
+                  <AccordionContent>
+                    <p>
+                      <strong>Users:</strong> Add, edit, or delete users.
+                    </p>
+                    <p>
+                      <strong>Teams:</strong> Manage team members and assign
+                      roles.
+                    </p>
+                    <ul className="list-disc ml-6 space-y-1 text-gray-700">
+                      <li>Add/Edit/Delete members</li>
+                      <li>Assign roles (Admin or SuperAdmin)</li>
+                      <li>Set Name, Email, Phone, and Role</li>
+                    </ul>
+                  </AccordionContent>
+                </AccordionItem>
+
+                <AccordionItem value="admin-3">
+                  <AccordionTrigger>Item & Tag Management</AccordionTrigger>
+                  <AccordionContent>
+                    <p>
+                      <strong>Items:</strong> Add, edit, hide, or remove items.
+                    </p>
+                    <p>
+                      Include details such as name (EN/FIN), location, price,
+                      quantity, availability, and tags.
+                    </p>
+                    <p>
+                      <strong>Tags:</strong> Create/edit/delete tags in both
+                      English and Finnish.
+                    </p>
+                  </AccordionContent>
+                </AccordionItem>
+
+                <AccordionItem value="admin-4">
+                  <AccordionTrigger>Orders</AccordionTrigger>
+                  <AccordionContent>
+                    <ul className="list-disc ml-6 space-y-1 text-gray-700">
+                      <li>View all customer orders</li>
+                      <li>Refresh the order list</li>
+                      <li>View or delete specific orders</li>
+                    </ul>
+                  </AccordionContent>
+                </AccordionItem>
+              </Accordion>
+              <Separator className="my-10" />
+            </>
+          )}
+        </section>
       </div>
 
       {/* FAQ Section */}
       <div className="flex flex-col items-start">
-      <section className="w-full max-w-xl px-4 sm:px-6 md:px-8 mx-auto mb-20">
-        <h2 className="text-2xl font-bold text-center mb-6">Frequently Asked Questions</h2>
-        <Accordion type="single" collapsible className="w-full">
-          
-          <AccordionItem value="q1" className="w-full">
-            <AccordionTrigger className="w-full text-left">
-              Do you deliver to LARP event locations?
-            </AccordionTrigger>
-            <AccordionContent className="w-full text-base text-gray-700 whitespace-pre-wrap break-words">
-              Yes! We offer delivery and pickup options for most major LARP events in Finland.
-            </AccordionContent>
-          </AccordionItem>
-
-          <AccordionItem value="q2" className="w-full">
-            <AccordionTrigger className="w-full text-left">
-              Can I reserve items in advance?
-            </AccordionTrigger>
-            <AccordionContent className="w-full text-base text-gray-700 whitespace-pre-wrap break-words">
-              Absolutely. We recommend booking at least 2 weeks before your event to ensure availability.
-            </AccordionContent>
-          </AccordionItem>
-
-          <AccordionItem value="q3" className="w-full">
-            <AccordionTrigger className="w-full text-left">
-              What happens if something breaks?
-            </AccordionTrigger>
-            <AccordionContent className="w-full text-base text-gray-700 whitespace-pre-wrap break-words">
-              Accidents happen. We assess damage case by case. Some wear is expected, malicious damage may incur fees.
-            </AccordionContent>
-          </AccordionItem>
-
-          <AccordionItem value="q4" className="w-full">
-            <AccordionTrigger className="w-full text-left">
-              Some other question?
-            </AccordionTrigger>
-            <AccordionContent className="w-full text-base text-gray-700 whitespace-pre-wrap break-words">
-              Lorem ipsum dolor sit amet consectetur adipisicing elit. Sapiente magni placeat sed dolorem impedit voluptates iure possimus odit quam illum omnis ipsum, earum, reiciendis blanditiis itaque esse quidem porro vero.
-            </AccordionContent>
-          </AccordionItem>
-
-          <AccordionItem value="q5" className="w-full">
-            <AccordionTrigger className="w-full text-left">
-              Lorem Ipsum?
-            </AccordionTrigger>
-            <AccordionContent className="w-full text-base text-gray-700 whitespace-pre-wrap break-words">
-              Lorem ipsum dolor sit amet consectetur adipisicing elit. Sapiente magni placeat sed dolorem impedit voluptates iure possimus odit quam illum omnis ipsum, earum, reiciendis blanditiis itaque esse quidem porro vero.
-            </AccordionContent>
-          </AccordionItem>
-
-        </Accordion>
-      </section>
+        <section className="w-full max-w-xl px-4 sm:px-6 md:px-8 mx-auto mb-20">
+          <h2 className="text-2xl font-bold text-center mb-6">
+            Frequently Asked Questions
+          </h2>
+          <Accordion type="single" collapsible className="w-full">
+            <AccordionItem value="q1" className="w-full">
+              <AccordionTrigger className="w-full text-left">
+                Do you deliver to LARP event locations?
+              </AccordionTrigger>
+              <AccordionContent className="w-full text-base text-gray-700 whitespace-pre-wrap break-words">
+                Yes! We offer delivery and pickup options for most major LARP
+                events in Finland.
+              </AccordionContent>
+            </AccordionItem>
+
+            <AccordionItem value="q2" className="w-full">
+              <AccordionTrigger className="w-full text-left">
+                Can I reserve items in advance?
+              </AccordionTrigger>
+              <AccordionContent className="w-full text-base text-gray-700 whitespace-pre-wrap break-words">
+                Absolutely. We recommend booking at least 2 weeks before your
+                event to ensure availability.
+              </AccordionContent>
+            </AccordionItem>
+
+            <AccordionItem value="q3" className="w-full">
+              <AccordionTrigger className="w-full text-left">
+                What happens if something breaks?
+              </AccordionTrigger>
+              <AccordionContent className="w-full text-base text-gray-700 whitespace-pre-wrap break-words">
+                Accidents happen. We assess damage case by case. Some wear is
+                expected, malicious damage may incur fees.
+              </AccordionContent>
+            </AccordionItem>
+
+            <AccordionItem value="q4" className="w-full">
+              <AccordionTrigger className="w-full text-left">
+                Some other question?
+              </AccordionTrigger>
+              <AccordionContent className="w-full text-base text-gray-700 whitespace-pre-wrap break-words">
+                Lorem ipsum dolor sit amet consectetur adipisicing elit.
+                Sapiente magni placeat sed dolorem impedit voluptates iure
+                possimus odit quam illum omnis ipsum, earum, reiciendis
+                blanditiis itaque esse quidem porro vero.
+              </AccordionContent>
+            </AccordionItem>
+
+            <AccordionItem value="q5" className="w-full">
+              <AccordionTrigger className="w-full text-left">
+                Lorem Ipsum?
+              </AccordionTrigger>
+              <AccordionContent className="w-full text-base text-gray-700 whitespace-pre-wrap break-words">
+                Lorem ipsum dolor sit amet consectetur adipisicing elit.
+                Sapiente magni placeat sed dolorem impedit voluptates iure
+                possimus odit quam illum omnis ipsum, earum, reiciendis
+                blanditiis itaque esse quidem porro vero.
+              </AccordionContent>
+            </AccordionItem>
+          </Accordion>
+        </section>
       </div>
->>>>>>> 57c61b09
     </div>
   );
 };